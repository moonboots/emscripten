//==============================================================================
// Optimizer tool. This is meant to be run after the emscripten compiler has
// finished generating code. These optimizations are done on the generated
// code to further improve it. Some of the modifications also work in
// conjunction with closure compiler.
//
// TODO: Optimize traverse to modify a node we want to replace, in-place,
//       instead of returning it to the previous call frame where we check?
// TODO: Share EMPTY_NODE instead of emptyNode that constructs?
//==============================================================================

// *** Environment setup code ***
var arguments_ = [];
var debug = false;

var ENVIRONMENT_IS_NODE = typeof process === 'object';
var ENVIRONMENT_IS_WEB = typeof window === 'object';
var ENVIRONMENT_IS_WORKER = typeof importScripts === 'function';
var ENVIRONMENT_IS_SHELL = !ENVIRONMENT_IS_WEB && !ENVIRONMENT_IS_NODE && !ENVIRONMENT_IS_WORKER;

if (ENVIRONMENT_IS_NODE) {
  // Expose functionality in the same simple way that the shells work
  // Note that we pollute the global namespace here, otherwise we break in node
  print = function(x) {
    process['stdout'].write(x + '\n');
  };
  printErr = function(x) {
    process['stderr'].write(x + '\n');
  };

  var nodeFS = require('fs');
  var nodePath = require('path');

  if (!nodeFS.existsSync) {
    nodeFS.existsSync = function(path) {
      try {
        return !!nodeFS.readFileSync(path);
      } catch(e) {
        return false;
      }
    }
  }

  function find(filename) {
    var prefixes = [nodePath.join(__dirname, '..', 'src'), process.cwd()];
    for (var i = 0; i < prefixes.length; ++i) {
      var combined = nodePath.join(prefixes[i], filename);
      if (nodeFS.existsSync(combined)) {
        return combined;
      }
    }
    return filename;
  }

  read = function(filename) {
    var absolute = find(filename);
    return nodeFS['readFileSync'](absolute).toString();
  };

  load = function(f) {
    globalEval(read(f));
  };

  arguments_ = process['argv'].slice(2);

} else if (ENVIRONMENT_IS_SHELL) {
  // Polyfill over SpiderMonkey/V8 differences
  if (!this['read']) {
    this['read'] = function(f) { snarf(f) };
  }

  if (typeof scriptArgs != 'undefined') {
    arguments_ = scriptArgs;
  } else if (typeof arguments != 'undefined') {
    arguments_ = arguments;
  }

} else if (ENVIRONMENT_IS_WEB) {
  this['print'] = printErr = function(x) {
    console.log(x);
  };

  this['read'] = function(url) {
    var xhr = new XMLHttpRequest();
    xhr.open('GET', url, false);
    xhr.send(null);
    return xhr.responseText;
  };

  if (this['arguments']) {
    arguments_ = arguments;
  }
} else if (ENVIRONMENT_IS_WORKER) {
  // We can do very little here...

  this['load'] = importScripts;

} else {
  throw 'Unknown runtime environment. Where are we?';
}

function globalEval(x) {
  eval.call(null, x);
}

if (typeof load === 'undefined' && typeof read != 'undefined') {
  this['load'] = function(f) {
    globalEval(read(f));
  };
}

if (typeof printErr === 'undefined') {
  this['printErr'] = function(){};
}

if (typeof print === 'undefined') {
  this['print'] = printErr;
}
// *** Environment setup code ***

var uglify = require('../tools/eliminator/node_modules/uglify-js');
var fs = require('fs');
var path = require('path');

// Load some modules

load('utility.js');

// Utilities

var FUNCTION = set('defun', 'function');
var LOOP = set('do', 'while', 'for');
var LOOP_FLOW = set('break', 'continue');
var ASSIGN_OR_ALTER = set('assign', 'unary-postfix', 'unary-prefix');
var CONTROL_FLOW = set('do', 'while', 'for', 'if', 'switch');
var NAME_OR_NUM = set('name', 'num');
var ASSOCIATIVE_BINARIES = set('+', '*', '|', '&', '^');

var NULL_NODE = ['name', 'null'];
var UNDEFINED_NODE = ['unary-prefix', 'void', ['num', 0]];
var TRUE_NODE = ['unary-prefix', '!', ['num', 0]];
var FALSE_NODE = ['unary-prefix', '!', ['num', 1]];

var GENERATED_FUNCTIONS_MARKER = '// EMSCRIPTEN_GENERATED_FUNCTIONS';
var generatedFunctions = false; // whether we have received only generated functions

var extraInfo = null;

function srcToAst(src) {
  return uglify.parser.parse(src, false, debug);
}

function astToSrc(ast, minifyWhitespace) {
    return uglify.uglify.gen_code(ast, {
    debug: debug,
    ascii_only: true,
    beautify: !minifyWhitespace,
    indent_level: 1
  });
}

// Traverses the children of a node. If the traverse function returns an object,
// replaces the child. If it returns true, stop the traversal and return true.
function traverseChildren(node, traverse, pre, post, stack) {
  for (var i = 0; i < node.length; i++) {
    var subnode = node[i];
    if (Array.isArray(subnode)) {
      var subresult = traverse(subnode, pre, post, stack);
      if (subresult === true) return true;
      if (subresult !== null && typeof subresult === 'object') node[i] = subresult;
    }
  }
}

// Traverses a JavaScript syntax tree rooted at the given node calling the given
// callback for each node.
//   @arg node: The root of the AST.
//   @arg pre: The pre to call for each node. This will be called with
//     the node as the first argument and its type as the second. If true is
//     returned, the traversal is stopped. If an object is returned,
//     it replaces the passed node in the tree. If null is returned, we stop
//     traversing the subelements (but continue otherwise).
//   @arg post: A callback to call after traversing all children.
//   @arg stack: If true, a stack will be implemented: If pre does not push on
//               the stack, we push a 0. We pop when we leave the node. The
//               stack is passed as a third parameter to the callbacks.
//   @returns: If the root node was replaced, the new root node. If the traversal
//     was stopped, true. Otherwise undefined.
function traverse(node, pre, post, stack) {
  var type = node[0], result, len;
  var relevant = typeof node[0] === 'string';
  if (relevant) {
    if (stack) len = stack.length;
    var result = pre(node, type, stack);
    if (result === true) return true;
    if (Array.isArray(result)) node = result; // Continue processing on this node
    if (stack && len === stack.length) stack.push(0);
  }
  if (result !== null) {
    if (traverseChildren(node, traverse, pre, post, stack) === true) return true;
  }
  if (relevant) {
    if (post) {
      var postResult = post(node, type, stack);
      result = result || postResult;
    }
    if (stack) stack.pop();
  }
  return result;
}

// Only walk through the generated functions
function traverseGenerated(ast, pre, post, stack) {
  assert(generatedFunctions);
  traverse(ast, function(node) {
    if (node[0] === 'defun') {
      traverse(node, pre, post, stack);
      return null;
    }
  });
}

function traverseGeneratedFunctions(ast, callback) {
  assert(generatedFunctions);
  if (ast[0] === 'toplevel') {
    var stats = ast[1];
    for (var i = 0; i < stats.length; i++) {
      var curr = stats[i];
      if (curr[0] === 'defun') callback(curr);
    }
  } else if (ast[0] === 'defun') {
    callback(ast);
  }
}

// Walk the ast in a simple way, with an understanding of which JS variables are defined)
function traverseWithVariables(ast, callback) {
  traverse(ast, function(node, type, stack) {
    if (type in FUNCTION) {
      stack.push({ type: 'function', vars: node[2] });
    } else if (type === 'var') {
      // Find our function, add our vars
      var func = stack[stack.length-1];
      if (func) {
        func.vars = func.vars.concat(node[1].map(function(varItem) { return varItem[0] }));
      }
    }
  }, function(node, type, stack) {
    if (type === 'toplevel' || type in FUNCTION) {
      // We know all of the variables that are seen here, proceed to do relevant replacements
      var allVars = stack.map(function(item) { return item ? item.vars : [] }).reduce(concatenator, []); // FIXME dictionary for speed?
      traverse(node, function(node2, type2, stack2) {
        // Be careful not to look into our inner functions. They have already been processed.
        if (sum(stack2) > 1 || (type === 'toplevel' && sum(stack2) === 1)) return;
        if (type2 in FUNCTION) stack2.push(1);
        return callback(node2, type2, allVars);
      }, null, []);
    }
  }, []);
}

function emptyNode() { // XXX do we need to create new nodes here? can't we reuse?
  return ['toplevel', []]
}

function isEmptyNode(node) {
  return node.length === 2 && node[0] === 'toplevel' && node[1].length === 0;
}

// Passes

// Dump the AST. Useful for debugging. For example,
//  node tools/js-optimizer.js ABSOLUTE_PATH_TO_FILE dumpAst
function dumpAst(ast) {
  printErr(JSON.stringify(ast, null, '  '));
}

function dumpSrc(ast) {
  printErr(astToSrc(ast));
}

// Undos closure's creation of global variables with values true, false,
// undefined, null. These cut down on size, but do not affect gzip size
// and make JS engine's lives slightly harder (?)
function unGlobalize(ast) {

  throw 'this is deprecated!'; // and does not work with parallel compilation

  assert(ast[0] === 'toplevel');
  var values = {};
  // Find global renamings of the relevant values
  ast[1].forEach(function(node, i) {
    if (node[0] != 'var') return;
    node[1] = node[1].filter(function(varItem, j) {
      var ident = varItem[0];
      var value = varItem[1];
      if (!value) return true;
      var possible = false;
      if (jsonCompare(value, NULL_NODE) ||
          jsonCompare(value, UNDEFINED_NODE) ||
          jsonCompare(value, TRUE_NODE) ||
          jsonCompare(value, FALSE_NODE)) {
        possible = true;
      }
      if (!possible) return true;
      // Make sure there are no assignments to this variable. (This isn't fast, we traverse many times..)
      ast[1][i][1][j] = emptyNode();
      var assigned = false;
      traverseWithVariables(ast, function(node, type, allVars) {
        if (type === 'assign' && node[2][0] === 'name' && node[2][1] === ident) assigned = true;
      });
      ast[1][i][1][j] = [ident, value];
      if (!assigned) {
        values[ident] = value;
        return false;
      }
      return true;
    });

    if (node[1].length === 0) {
      ast[1][i] = emptyNode();
    }
  });
  traverseWithVariables(ast, function(node, type, allVars) {
    if (type === 'name') {
      var ident = node[1];
      if (ident in values && allVars.indexOf(ident) < 0) {
        return copy(values[ident]);
      }
    }
  });
}

// Closure compiler, when inlining, will insert assignments to
// undefined for the shared variables. However, in compiled code
// - and in library/shell code too! - we should never rely on
// undefined being assigned. So we can simply remove those assignments.
//
// Note: An inlined function that kept a large value referenced, may
//       keep that references when inlined, if we remove the setting to
//       undefined. This is not dangerous in compiled code, but might be
//       in supporting code (for example, holding on to the HEAP when copying).
//
// This pass assumes that unGlobalize has been run, so undefined
// is now explicit.
function removeAssignsToUndefined(ast) {
  traverse(ast, function(node, type) {
    if (type === 'assign' && jsonCompare(node[3], ['unary-prefix', 'void', ['num', 0]])) {
      return emptyNode();
    } else if (type === 'var') {
      node[1] = node[1].map(function(varItem, j) {
        var ident = varItem[0];
        var value = varItem[1];
        if (jsonCompare(value, UNDEFINED_NODE)) return [ident];
        return [ident, value];
      });
    }
  });
  // cleanup (|x = y = void 0| leaves |x = ;| right now)
  var modified = true;
  while (modified) {
    modified = false;
    traverse(ast, function(node, type) {
      if (type === 'assign' && jsonCompare(node[3], emptyNode())) {
        modified = true;
        return emptyNode();
      } else if (type === 'var') {
        node[1] = node[1].map(function(varItem, j) {
          var ident = varItem[0];
          var value = varItem[1];
          if (value && jsonCompare(value, emptyNode())) return [ident];
          return [ident, value];
        });
      }
    });
  }
}

// XXX This is an invalid optimization
// We sometimes leave some settings to label that are not needed, if later in
// the relooper we realize that we have a single entry, so no checks on label
// are actually necessary. It's easy to clean those up now.
function removeUnneededLabelSettings(ast) {
  traverse(ast, function(node, type) {
    if (type === 'defun') { // all of our compiled code is in defun nodes
      // Find all checks
      var checked = {};
      traverse(node, function(node, type) {
        if (type === 'binary' && node[1] === '==' && node[2][0] === 'name' && node[2][1] === 'label') {
          assert(node[3][0] === 'num');
          checked[node[3][1]] = 1;
        }
      });
      // Remove unneeded sets
      traverse(node, function(node, type) {
        if (type === 'assign' && node[2][0] === 'name' && node[2][1] === 'label') {
          assert(node[3][0] === 'num');
          if (!(node[3][1] in checked)) return emptyNode();
        }
      });
    }
  });
}

// Various expression simplifications. Pre run before closure (where we still have metadata), Post run after.

var USEFUL_BINARY_OPS = set('<<', '>>', '|', '&', '^');

function simplifyExpressionsPre(ast) {
  // Look for (x&A)<<B>>B and replace it with X&A if possible.
  function simplifySignExtends(ast) {
    traverse(ast, function(node, type) {
      if (type === 'binary'       && node[1]    === '>>' && node[3][0] === 'num' &&
          node[2][0] === 'binary' && node[2][1] === '<<' && node[2][3][0] === 'num' && node[3][1] === node[2][3][1]) {
        var innerNode = node[2][2];
        var shifts = node[3][1];
        if (innerNode[0] === 'binary' && innerNode[1] === '&' && innerNode[3][0] === 'num') {
          var mask = innerNode[3][1];
          if (mask << shifts >> shifts === mask) {
            return innerNode;
          }
        }
      }
    });
  }

  // When there is a bunch of math like (((8+5)|0)+12)|0, only the external |0 is needed, one correction is enough.
  // At each node, ((X|0)+Y)|0 can be transformed into (X+Y): The inner corrections are not needed
  // TODO: Is the same is true for 0xff, 0xffff?
  // Likewise, if we have |0 inside a block that will be >>'d, then the |0 is unnecessary because some
  // 'useful' mathops already |0 anyhow.

  function simplifyBitops(ast) {
    var SAFE_BINARY_OPS;
    if (asm) {
      SAFE_BINARY_OPS = set('+', '-'); // division is unsafe as it creates non-ints in JS; mod is unsafe as signs matter so we can't remove |0's; mul does not nest with +,- in asm
    } else {
      SAFE_BINARY_OPS = set('+', '-', '*');
    }
    var COERCION_REQUIRING_OPS = set('sub', 'unary-prefix'); // ops that in asm must be coerced right away
    var COERCION_REQUIRING_BINARIES = set('*', '/', '%'); // binary ops that in asm must be coerced
    var ZERO = ['num', 0];

    function removeMultipleOrZero() {
      var rerun = true;
      while (rerun) {
        rerun = false;
        traverse(ast, function process(node, type, stack) {
          if (type === 'binary' && node[1] === '|') {
            if (node[2][0] === 'num' && node[3][0] === 'num') {
              node[2][1] |= node[3][1];
              return node[2];
            }
            var go = false;
            if (jsonCompare(node[2], ZERO)) {
              // canonicalize order
              var temp = node[3];
              node[3] = node[2];
              node[2] = temp;
              go = true;
            } else if (jsonCompare(node[3], ZERO)) {
              go = true;
            }
            if (!go) {
              stack.push(1);
              return;
            }
            // We might be able to remove this correction
            for (var i = stack.length-1; i >= 0; i--) {
              if (stack[i] >= 1) {
                if (asm) {
                  if (stack[stack.length-1] < 2 && node[2][0] === 'call') break; // we can only remove multiple |0s on these
                  if (stack[stack.length-1] < 1 && (node[2][0] in COERCION_REQUIRING_OPS ||
                                                    (node[2][0] === 'binary' && node[2][1] in COERCION_REQUIRING_BINARIES))) break; // we can remove |0 or >>2
                }
                // we will replace ourselves with the non-zero side. Recursively process that node.
                var result = jsonCompare(node[2], ZERO) ? node[3] : node[2], other;
                // replace node in-place
                node.length = result.length;
                for (var j = 0; j < result.length; j++) {
                  node[j] = result[j];
                }
                rerun = true;
                return process(result, result[0], stack);
              } else if (stack[i] === -1) {
                break; // Too bad, we can't
              }
            }
            stack.push(2); // From here on up, no need for this kind of correction, it's done at the top
                           // (Add this at the end, so it is only added if we did not remove it)
          } else if (type === 'binary' && node[1] in USEFUL_BINARY_OPS) {
            stack.push(1);
          } else if ((type === 'binary' && node[1] in SAFE_BINARY_OPS) || type === 'num' || type === 'name') {
            stack.push(0); // This node is safe in that it does not interfere with this optimization
          } else {
            stack.push(-1); // This node is dangerous! Give up if you see this before you see '1'
          }
        }, null, []);
      }
    }

    removeMultipleOrZero();

    // & and heap-related optimizations

    var heapBits, heapUnsigned;
    function parseHeap(name) {
      if (name.substr(0, 4) != 'HEAP') return false;
      heapUnsigned = name[4] === 'U';
      heapBits = parseInt(name.substr(heapUnsigned ? 5 : 4));
      return true;
    }

    var hasTempDoublePtr = false, rerunOrZeroPass = false;

    traverse(ast, function(node, type) {
      if (type === 'name') {
        if (node[1] === 'tempDoublePtr') hasTempDoublePtr = true;
      } else if (type === 'binary' && node[1] === '&' && node[3][0] === 'num') {
        if (node[2][0] === 'num') return ['num', node[2][1] & node[3][1]];
        var input = node[2];
        var amount = node[3][1];
        if (input[0] === 'binary' && input[1] === '&' && input[3][0] === 'num') {
          // Collapse X & 255 & 1
          node[3][1] = amount & input[3][1];
          node[2] = input[2];
        } else if (input[0] === 'sub' && input[1][0] === 'name') {
          // HEAP8[..] & 255 => HEAPU8[..]
          var name = input[1][1];
          if (parseHeap(name)) {
            if (amount === Math.pow(2, heapBits)-1) {
              if (!heapUnsigned) {
                input[1][1] = 'HEAPU' + heapBits; // make unsigned
              }
              if (asm) {
                // we cannot return HEAPU8 without a coercion, but at least we do HEAP8 & 255 => HEAPU8 | 0
                node[1] = '|';
                node[3][1] = 0;
                return node;
              }
              return input;
            }
          }
        }
      } else if (type       === 'binary' && node[1]    === '>>' && node[3][0]    === 'num' &&
                 node[2][0] === 'binary' && node[2][1] === '<<' && node[2][3][0] === 'num' &&
                 node[2][2][0] === 'sub' && node[2][2][1][0] === 'name') {
        // collapse HEAPU?8[..] << 24 >> 24 etc. into HEAP8[..] | 0
        var amount = node[3][1];
        var name = node[2][2][1][1];
        if (amount === node[2][3][1] && parseHeap(name)) {
          if (heapBits === 32 - amount) {
            node[2][2][1][1] = 'HEAP' + heapBits;
            node[1] = '|';
            node[2] = node[2][2];
            node[3][1] = 0;
            rerunOrZeroPass = true;
            return node;
          }
        }
      } else if (type === 'assign') {
        // optimizations for assigning into HEAP32 specifically
        if (node[1] === true && node[2][0] === 'sub' && node[2][1][0] === 'name' && node[2][1][1] === 'HEAP32') {
          // HEAP32[..] = x | 0 does not need the | 0 (unless it is a mandatory |0 of a call)
          if (node[3][0] === 'binary' && node[3][1] === '|') {
            if (node[3][2][0] === 'num' && node[3][2][1] === 0 && node[3][3][0] != 'call') {
              node[3] = node[3][3];
            } else if (node[3][3][0] === 'num' && node[3][3][1] === 0 && node[3][2][0] != 'call') {
              node[3] = node[3][2];
            }
          }
        }
        var value = node[3];
        if (value[0] === 'binary' && value[1] === '|') {
          // canonicalize order of |0 to end
          if (value[2][0] === 'num' && value[2][1] === 0) {
            var temp = value[2];
            value[2] = value[3];
            value[3] = temp;
          }
          // if a seq ends in an |0, remove an external |0
          // note that it is only safe to do this in assigns, like we are doing here (return (x, y|0); is not valid)
          if (value[2][0] === 'seq' && value[2][2][0] === 'binary' && value[2][2][1] in USEFUL_BINARY_OPS) {
            node[3] = value[2];
          }
        }
      }
    });

    if (rerunOrZeroPass) removeMultipleOrZero();

    if (asm) {
      if (hasTempDoublePtr) {
        traverse(ast, function(node, type) {
          if (type === 'assign') {
            if (node[1] === true && node[2][0] === 'sub' && node[2][1][0] === 'name' && node[2][1][1] === 'HEAP32') {
              // remove bitcasts that are now obviously pointless, e.g.
              // HEAP32[$45 >> 2] = HEAPF32[tempDoublePtr >> 2] = ($14 < $28 ? $14 : $28) - $42, HEAP32[tempDoublePtr >> 2] | 0;
              var value = node[3];
              if (value[0] === 'seq' && value[1][0] === 'assign' && value[1][2][0] === 'sub' && value[1][2][1][0] === 'name' && value[1][2][1][1] === 'HEAPF32' &&
                  value[1][2][2][0] === 'binary' && value[1][2][2][2][0] === 'name' && value[1][2][2][2][1] === 'tempDoublePtr') {
                // transform to HEAPF32[$45 >> 2] = ($14 < $28 ? $14 : $28) - $42;
                node[2][1][1] = 'HEAPF32';
                node[3] = value[1][3];
              }
            }
          } else if (type === 'seq') {
            // (HEAP32[tempDoublePtr >> 2] = HEAP32[$37 >> 2], +HEAPF32[tempDoublePtr >> 2])
            //   ==>
            // +HEAPF32[$37 >> 2]
            if (node[0] === 'seq' && node[1][0] === 'assign' && node[1][2][0] === 'sub' && node[1][2][1][0] === 'name' &&
                (node[1][2][1][1] === 'HEAP32' || node[1][2][1][1] === 'HEAPF32') &&
                node[1][2][2][0] === 'binary' && node[1][2][2][2][0] === 'name' && node[1][2][2][2][1] === 'tempDoublePtr' &&
                node[1][3][0] === 'sub' && node[1][3][1][0] === 'name' && (node[1][3][1][1] === 'HEAP32' || node[1][3][1][1] === 'HEAPF32')) {
              if (node[1][2][1][1] === 'HEAP32') {
                node[1][3][1][1] = 'HEAPF32';
                return ['unary-prefix', '+', node[1][3]];
              } else {
                node[1][3][1][1] = 'HEAP32';
                return ['binary', '|', node[1][3], ['num', 0]];
              }
            }
          }
        });

        // finally, wipe out remaining ones by finding cases where all assignments to X are bitcasts, and all uses are writes to
        // the other heap type, then eliminate the bitcast
        var bitcastVars = {};
        traverse(ast, function(node, type) {
          if (type === 'assign' && node[1] === true && node[2][0] === 'name') {
            var value = node[3];
            if (value[0] === 'seq' && value[1][0] === 'assign' && value[1][2][0] === 'sub' && value[1][2][1][0] === 'name' &&
                (value[1][2][1][1] === 'HEAP32' || value[1][2][1][1] === 'HEAPF32') &&
                value[1][2][2][0] === 'binary' && value[1][2][2][2][0] === 'name' && value[1][2][2][2][1] === 'tempDoublePtr') {
              var name = node[2][1];
              if (!bitcastVars[name]) bitcastVars[name] = {
                define_HEAP32: 0, define_HEAPF32: 0, use_HEAP32: 0, use_HEAPF32: 0, bad: false, namings: 0, defines: [], uses: []
              };
              bitcastVars[name]['define_' + value[1][2][1][1]]++;
              bitcastVars[name].defines.push(node);
            }
          }
        });
        traverse(ast, function(node, type) {
          if (type === 'name' && bitcastVars[node[1]]) {
            bitcastVars[node[1]].namings++;
          } else if (type === 'assign' && node[1] === true) {
            var value = node[3];
            if (value[0] === 'name') {
              var name = value[1];
              if (bitcastVars[name]) {
                var target = node[2];
                if (target[0] === 'sub' && target[1][0] === 'name' && (target[1][1] === 'HEAP32' || target[1][1] === 'HEAPF32')) {
                  bitcastVars[name]['use_' + target[1][1]]++;
                  bitcastVars[name].uses.push(node);
                }
              }
            }
          }
        });
        var asmData = normalizeAsm(ast);
        for (var v in bitcastVars) {
          var info = bitcastVars[v];
          // good variables define only one type, use only one type, have definitions and uses, and define as a different type than they use
          if (info.define_HEAP32*info.define_HEAPF32 === 0 && info.use_HEAP32*info.use_HEAPF32 === 0 &&
              info.define_HEAP32+info.define_HEAPF32 > 0  && info.use_HEAP32+info.use_HEAPF32 > 0 &&
              info.define_HEAP32*info.use_HEAP32 === 0 && info.define_HEAPF32*info.use_HEAPF32 === 0 &&
              v in asmData.vars && info.namings === info.define_HEAP32+info.define_HEAPF32+info.use_HEAP32+info.use_HEAPF32) {
            var correct = info.use_HEAP32 ? 'HEAPF32' : 'HEAP32';
            info.defines.forEach(function(define) {
              define[3] = define[3][1][3];
              if (correct === 'HEAP32') {
                define[3] = ['binary', '|', define[3], ['num', 0]];
              } else {
                define[3] = ['unary-prefix', '+', define[3]];
              }
              // do we want a simplifybitops on the new values here?
            });
            info.uses.forEach(function(use) {
              use[2][1][1] = correct;
            });
            asmData.vars[v] = 1 - asmData.vars[v];
          }
        }
        denormalizeAsm(ast, asmData);
      }

      // optimize num >> num, in asm we need this here since we do not run optimizeShifts
      traverse(ast, function(node, type) {
        if (type === 'binary' && node[1] === '>>' && node[2][0] === 'num' && node[3][0] === 'num') {
          node[0] = 'num';
          node[1] = node[2][1] >> node[3][1];
          node.length = 2;
        }
      });
    }
  }

  // The most common mathop is addition, e.g. in getelementptr done repeatedly. We can join all of those,
  // by doing (num+num) ==> newnum, and (name+num)+num = name+newnum
  function joinAdditions(ast) {
    var rerun = true;
    while (rerun) {
      rerun = false;
      traverse(ast, function(node, type) {
        if (type === 'binary' && node[1] === '+') {
          if (node[2][0] === 'num' && node[3][0] === 'num') {
            rerun = true;
            node[2][1] += node[3][1];
            return node[2];
          }
          for (var i = 2; i <= 3; i++) {
            var ii = 5-i;
            for (var j = 2; j <= 3; j++) {
              if (node[i][0] === 'num' && node[ii][0] === 'binary' && node[ii][1] === '+' && node[ii][j][0] === 'num') {
                rerun = true;
                node[ii][j][1] += node[i][1];
                return node[ii];
              }
            }
          }
        }
      });
    }
  }

  // if (x === 0) can be if (!x), etc.
  function simplifyZeroComp(ast) {
    traverse(ast, function(node, type) {
      var binary;
      if (type === 'if' && (binary = node[1])[0] === 'binary') {
        if ((binary[1] === '!=' || binary[1] === '!==') && binary[3][0] === 'num' && binary[3][1] === 0) {
          node[1] = binary[2];
          return node;
        } else if ((binary[1] === '==' || binary[1] === '===') && binary[3][0] === 'num' && binary[3][1] === 0) {
          node[1] = ['unary-prefix', '!', binary[2]];
          return node;
        }
      }
    });
  }

  function asmOpts(fun) {
    // Add final returns when necessary
    var returnType = null;
    traverse(fun, function(node, type) {
      if (type === 'return' && node[1]) {
        returnType = detectAsmCoercion(node[1]);
      }
    });
    // Add a final return if one is missing.
    if (returnType !== null) {
      var stats = getStatements(fun);
      var last = stats[stats.length-1];
      if (last[0] != 'return') {
        var returnValue = ['num', 0];
        if (returnType === ASM_DOUBLE) returnValue = ['unary-prefix', '+', returnValue];
        stats.push(['return', returnValue]);
      }
    }
  }

  traverseGeneratedFunctions(ast, function(func) {
    simplifySignExtends(func);
    simplifyBitops(func);
    joinAdditions(func);
    // simplifyZeroComp(func); TODO: investigate performance
    if (asm) asmOpts(func);
  });
}

// In typed arrays mode 2, we can have
//  HEAP[x >> 2]
// very often. We can in some cases do the shift on the variable itself when it is set,
// to greatly reduce the number of shift operations.
// TODO: when shifting a variable, if there are other uses, keep an unshifted version too, to prevent slowdowns?
function optimizeShiftsInternal(ast, conservative) {
  var MAX_SHIFTS = 3;
  traverseGeneratedFunctions(ast, function(fun) {
    var funMore = true;
    var funFinished = {};
    while (funMore) {
      funMore = false;
      // Recognize variables and parameters
      var vars = {};
      function newVar(name, param, addUse) {
        if (!vars[name]) {
          vars[name] = {
            param: param,
            defs: addUse ? 1 : 0,
            uses: 0,
            timesShifted: [0, 0, 0, 0], // zero shifts of size 0, 1, 2, 3
            benefit: 0,
            primaryShift: -1
          };
        }
      }
      // params
      if (fun[2]) {
        fun[2].forEach(function(arg) {
          newVar(arg, true, true);
        });
      }
      // vars
      // XXX if var has >>=, ignore it here? That means a previous pass already optimized it
      var hasSwitch = traverse(fun, function(node, type) {
        if (type === 'var') {
          node[1].forEach(function(arg) {
            newVar(arg[0], false, arg[1]);
          });
        } else if (type === 'switch') {
          // The relooper can't always optimize functions, and we currently don't work with
          // switch statements when optimizing shifts. Bail.
          return true;
        }
      });
      if (hasSwitch) {
        break;
      }
      // uses and defs TODO: weight uses by being inside a loop (powers). without that, we
      // optimize for code size, not speed.
      traverse(fun, function(node, type, stack) {
        stack.push(node);
        if (type === 'name' && vars[node[1]] && stack[stack.length-2][0] != 'assign') {
          vars[node[1]].uses++;
        } else if (type === 'assign' && node[2][0] === 'name' && vars[node[2][1]]) {
          vars[node[2][1]].defs++;
        }
      }, null, []);
      // First, break up elements inside a shift. This lets us see clearly what to do next.
      traverse(fun, function(node, type) {
        if (type === 'binary' && node[1] === '>>' && node[3][0] === 'num') {
          var shifts = node[3][1];
          if (shifts <= MAX_SHIFTS) {
            // Push the >> inside the value elements
            function addShift(subNode) {
              if (subNode[0] === 'binary' && subNode[1] === '+') {
                subNode[2] = addShift(subNode[2]);
                subNode[3] = addShift(subNode[3]);
                return subNode;
              }
              if (subNode[0] === 'name' && !subNode[2]) { // names are returned with a shift, but we also note their being shifted
                var name = subNode[1];
                if (vars[name]) {
                  vars[name].timesShifted[shifts]++;
                  subNode[2] = true;
                }
              }
              return ['binary', '>>', subNode, ['num', shifts]];
            }
            return addShift(node[2]);
          }
        }
      });
      traverse(fun, function(node, type) {
        if (node[0] === 'name' && node[2]) {
          return node.slice(0, 2); // clean up our notes
        }
      });
      // At this point, shifted expressions are split up, and we know who the vars are and their info, so we can decide
      // TODO: vars that depend on other vars
      for (var name in vars) {
        var data = vars[name];
        var totalTimesShifted = sum(data.timesShifted);
        if (totalTimesShifted === 0) {
          continue;
        }
        if (totalTimesShifted != Math.max.apply(null, data.timesShifted)) {
          // TODO: Handle multiple different shifts
          continue;
        }
        if (funFinished[name]) continue;
        // We have one shift size (and possible unshifted uses). Consider replacing this variable with a shifted clone. If
        // the estimated benefit is >0, we will do it
        if (data.defs === 1) {
          data.benefit = totalTimesShifted - 2*(data.defs + (data.param ? 1 : 0));
        }
        if (conservative) data.benefit = 0;
        if (data.benefit > 0) {
          funMore = true; // We will reprocess this function
          for (var i = 0; i < 4; i++) {
            if (data.timesShifted[i]) {
              data.primaryShift = i;
            }
          }
        }
      }
      //printErr(JSON.stringify(vars));
      function cleanNotes() { // We need to mark 'name' nodes as 'processed' in some passes here; this cleans the notes up
        traverse(fun, function(node, type) {
          if (node[0] === 'name' && node[2]) {
            return node.slice(0, 2);
          }
        });
      }
      cleanNotes();
      // Apply changes
      function needsShift(name) {
        return vars[name] && vars[name].primaryShift >= 0;
      }
      for (var name in vars) { // add shifts for params and var's for all new variables
        var data = vars[name];
        if (needsShift(name)) {
          if (data.param) {
            fun[3].unshift(['var', [[name + '$s' + data.primaryShift, ['binary', '>>', ['name', name], ['num', data.primaryShift]]]]]);
          } else {
            fun[3].unshift(['var', [[name + '$s' + data.primaryShift]]]);
          }
        }
      }
      traverse(fun, function(node, type, stack) { // add shift to assignments
        stack.push(node);
        if (node[0] === 'assign' && node[1] === true && node[2][0] === 'name' && needsShift(node[2][1]) && !node[2][2]) {
          var name = node[2][1];
          var data = vars[name];
          var parent = stack[stack.length-3];
          var statements = getStatements(parent);
          assert(statements, 'Invalid parent for assign-shift: ' + dump(parent));
          var i = statements.indexOf(stack[stack.length-2]);
          statements.splice(i+1, 0, ['stat', ['assign', true, ['name', name + '$s' + data.primaryShift], ['binary', '>>', ['name', name, true], ['num', data.primaryShift]]]]);
        } else if (node[0] === 'var') {
          var args = node[1];
          for (var i = 0; i < args.length; i++) {
            var arg = args[i];
            var name = arg[0];
            var data = vars[name];
            if (arg[1] && needsShift(name)) {
              args.splice(i+1, 0, [name + '$s' + data.primaryShift, ['binary', '>>', ['name', name, true], ['num', data.primaryShift]]]);
            }
          }
          return node;
        }
      }, null, []);
      cleanNotes();
      traverse(fun, function(node, type, stack) { // replace shifted name with new variable
        stack.push(node);
        if (node[0] === 'binary' && node[1] === '>>' && node[2][0] === 'name' && needsShift(node[2][1]) && node[3][0] === 'num') {
          var name = node[2][1];
          var data = vars[name];
          var parent = stack[stack.length-2];
          // Don't modify in |x$sN = x >> 2|, in normal assigns and in var assigns
          if (parent[0] === 'assign' && parent[2][0] === 'name' && parent[2][1] === name + '$s' + data.primaryShift) return;
          if (parent[0] === name + '$s' + data.primaryShift) return;
          if (node[3][1] === data.primaryShift) {
            return ['name', name + '$s' + data.primaryShift];
          }
        }
      }, null, []);
      cleanNotes();
      var SIMPLE_SHIFTS = set('<<', '>>');
      var more = true;
      while (more) { // combine shifts in the same direction as an optimization
        more = false;
        traverse(fun, function(node, type) {
          if (node[0] === 'binary' && node[1] in SIMPLE_SHIFTS && node[2][0] === 'binary' && node[2][1] === node[1] &&
              node[3][0] === 'num' && node[2][3][0] === 'num') { // do not turn a << b << c into a << b + c; while logically identical, it is slower
            more = true;
            return ['binary', node[1], node[2][2], ['num', node[3][1] + node[2][3][1]]];
          }
        });
      }
      // Before recombining, do some additional optimizations
      traverse(fun, function(node, type) {
        // Apply constant shifts onto constants
        if (type === 'binary' && node[1] === '>>' && node[2][0] === 'num' && node[3][0] === 'num' && node[3][1] <= MAX_SHIFTS) {
          var subNode = node[2];
          var shifts = node[3][1];
          var result = subNode[1] / Math.pow(2, shifts);
          if (result % 1 === 0) {
            subNode[1] = result;
            return subNode;
          }
        }
        // Optimize the case of ($a*80)>>2 into ($a*20)|0
        if (type === 'binary' && node[1] in SIMPLE_SHIFTS &&
            node[2][0] === 'binary' && node[2][1] === '*') {
          var mulNode = node[2];
          if (mulNode[2][0] === 'num') {
            var temp = mulNode[2];
            mulNode[2] = mulNode[3];
            mulNode[3] = temp;
          }
          if (mulNode[3][0] === 'num') {
            if (node[1] === '<<') {
              mulNode[3][1] *= Math.pow(2, node[3][1]);
              node[1] = '|';
              node[3][1] = 0;
              return node;
            } else {
              if (mulNode[3][1] % Math.pow(2, node[3][1]) === 0) {
                mulNode[3][1] /= Math.pow(2, node[3][1]);
                node[1] = '|';
                node[3][1] = 0;
                return node;
              }
            }
          }
        }
        /* XXX - theoretically useful optimization(s), but commented out as not helpful in practice
        // Transform (x << 2) >> 2 into x & mask or something even simpler
        if (type === 'binary'       && node[1]    === '>>' && node[3][0] === 'num' &&
            node[2][0] === 'binary' && node[2][1] === '<<' && node[2][3][0] === 'num' && node[3][1] === node[2][3][1]) {
          var subNode = node[2];
          var shifts = node[3][1];
          var mask = ((0xffffffff << shifts) >>> shifts) | 0;
          return ['binary', '&', subNode[2], ['num', mask]];
          //return ['binary', '|', subNode[2], ['num', 0]];
          //return subNode[2];
        }
        */
      });
      // Re-combine remaining shifts, to undo the breaking up we did before. may require reordering inside +'s
      traverse(fun, function(node, type, stack) {
        stack.push(node);
        if (type === 'binary' && node[1] === '+' && (stack[stack.length-2][0] != 'binary' || stack[stack.length-2][1] !== '+')) {
          // 'Flatten' added items
          var addedItems = [];
          function flatten(node) {
            if (node[0] === 'binary' && node[1] === '+') {
              flatten(node[2]);
              flatten(node[3]);
            } else {
              addedItems.push(node);
            }
          }
          flatten(node);
          var originalOrder = addedItems.slice();
          function key(node) { // a unique value for all relevant shifts for recombining, non-unique for stuff we don't need to bother with
            function originalOrderKey(item) {
              return -originalOrder.indexOf(item);
            }
            if (node[0] === 'binary' && node[1] in SIMPLE_SHIFTS) {
              if (node[3][0] === 'num' && node[3][1] <= MAX_SHIFTS) return 2*node[3][1] + (node[1] === '>>' ? 100 : 0); // 0-106
              return (node[1] === '>>' ? 20000 : 10000) + originalOrderKey(node);
            }
            if (node[0] === 'num') return -20000 + node[1];
            return -10000 + originalOrderKey(node); // Don't modify the original order if we don't modify anything
          }
          for (var i = 0; i < addedItems.length; i++) {
            if (addedItems[i][0] === 'string') return; // this node is not relevant for us
          }
          addedItems.sort(function(node1, node2) {
            return key(node1) - key(node2);
          });
          // Regenerate items, now sorted
          var i = 0;
          while (i < addedItems.length-1) { // re-combine inside addedItems
            var k = key(addedItems[i]), k1 = key(addedItems[i+1]);
            if (k === k1 && k >= 0 && k1 <= 106) {
              addedItems[i] = ['binary', addedItems[i][1], ['binary', '+', addedItems[i][2], addedItems[i+1][2]], addedItems[i][3]];
              addedItems.splice(i+1, 1);
            } else {
              i++;
            }
          }
          var num = 0;
          for (i = 0; i < addedItems.length; i++) { // combine all numbers into one
            if (addedItems[i][0] === 'num') {
              num += addedItems[i][1];
              addedItems.splice(i, 1);
              i--;
            }
          }
          if (num != 0) { // add the numbers into an existing shift, we 
                          // prefer (x+5)>>7 over (x>>7)+5 , since >>'s result is known to be 32-bit and is more easily optimized.
                          // Also, in the former we can avoid the parentheses, which saves a little space (the number will be bigger,
                          // so it might take more space, but normally at most one more digit).
            var added = false;
            for (i = 0; i < addedItems.length; i++) {
              if (addedItems[i][0] === 'binary' && addedItems[i][1] === '>>' && addedItems[i][3][0] === 'num' && addedItems[i][3][1] <= MAX_SHIFTS) {
                addedItems[i] = ['binary', '>>', ['binary', '+', addedItems[i][2], ['num', num << addedItems[i][3][1]]], addedItems[i][3]];
                added = true;
              }
            }
            if (!added) {
              addedItems.unshift(['num', num]);
            }
          }
          var ret = addedItems.pop();
          while (addedItems.length > 0) { // re-create AST from addedItems
            ret = ['binary', '+', ret, addedItems.pop()];
          }
          return ret;
        }
      }, null, []);
      // Note finished variables
      for (var name in vars) {
        funFinished[name] = true;
      }
    }
  });
}

function optimizeShiftsConservative(ast) {
  optimizeShiftsInternal(ast, true);
}

function optimizeShiftsAggressive(ast) {
  optimizeShiftsInternal(ast, false);
}

// We often have branchings that are simplified so one end vanishes, and
// we then get
//   if (!(x < 5))
// or such. Simplifying these saves space and time.
function simplifyNotCompsDirect(node) {
  if (node[0] === 'unary-prefix' && node[1] === '!') {
    if (node[2][0] === 'binary') {
      switch(node[2][1]) {
        case '<': return ['binary', '>=', node[2][2], node[2][3]];
        case '>': return ['binary', '<=', node[2][2], node[2][3]];
        case '<=': return ['binary', '>', node[2][2], node[2][3]];
        case '>=': return ['binary', '<', node[2][2], node[2][3]];
        case '==': return ['binary', '!=', node[2][2], node[2][3]];
        case '!=': return ['binary', '==', node[2][2], node[2][3]];
        case '===': return ['binary', '!==', node[2][2], node[2][3]];
        case '!==': return ['binary', '===', node[2][2], node[2][3]];
      }
    } else if (node[2][0] === 'unary-prefix' && node[2][1] === '!') {
      return node[2][2];
    }
  }
  if (!simplifyNotCompsPass) return node;
}

var simplifyNotCompsPass = false;

function simplifyNotComps(ast) {
  simplifyNotCompsPass = true;
  traverse(ast, simplifyNotCompsDirect);
  simplifyNotCompsPass = false;
}

function simplifyExpressionsPost(ast) {
  simplifyNotComps(ast);
}

var NO_SIDE_EFFECTS = set('num', 'name');

function hasSideEffects(node) { // this is 99% incomplete!
  if (node[0] in NO_SIDE_EFFECTS) return false;
  if (node[0] === 'unary-prefix') return hasSideEffects(node[2]);
  if (node[0] === 'binary') return hasSideEffects(node[2]) || hasSideEffects(node[3]);
  return true;
}

// Clear out empty ifs and blocks, and redundant blocks/stats and so forth
// Operates on generated functions only
function vacuum(ast) {
  function isEmpty(node) {
    if (!node) return true;
    if (node[0] === 'toplevel' && (!node[1] || node[1].length === 0)) return true;
    if (node[0] === 'block' && (!node[1] || (typeof node[1] != 'object') || node[1].length === 0 || (node[1].length === 1 && isEmpty(node[1])))) return true;
    return false;
  }
  function simplifyList(node, si) {
    var changed = false;
    // Merge block items into this list, thus removing unneeded |{ .. }|'s
    var statements = node[si];
    var i = 0;
    while (i < statements.length) {
      var subNode = statements[i];
      if (subNode[0] === 'block') {
        statements.splice.apply(statements, [i, 1].concat(subNode[1] || []));
        changed = true;
      } else {
        i++;
      }
    }
    // Remove empty items
    var pre = node[si].length;
    node[si] = node[si].filter(function(node) { return !isEmpty(node) });
    if (node[si].length < pre) changed = true;
    if (changed) {
      return node;
    }
  }
  function vacuumInternal(node) {
    traverseChildren(node, vacuumInternal);
    var ret;
    switch(node[0]) {
      case 'block': {
        if (node[1] && node[1].length === 1 && node[1][0][0] === 'block') {
          return node[1][0];
        } else if (typeof node[1] === 'object') {
          ret = simplifyList(node, 1);
          if (ret) return ret;
        }
      } break;
      case 'stat': {
        if (node[1][0] === 'block') {
          return node[1];
        }
      } break;
      case 'defun': {
        if (node[3].length === 1 && node[3][0][0] === 'block') {
          node[3] = node[3][0][1];
          return node;
        } else {
          ret = simplifyList(node, 3);
          if (ret) return ret;
        }
      } break;
      case 'do': {
        if (node[1][0] === 'num' && node[2][0] === 'toplevel' && (!node[2][1] || node[2][1].length === 0)) {
          return emptyNode();
        } else if (isEmpty(node[2]) && !hasSideEffects(node[1])) {
          return emptyNode();
        }
      } break;
      case 'label': {
        if (node[2][0] === 'toplevel' && (!node[2][1] || node[2][1].length === 0)) {
          return emptyNode();
        }
      } break;
      case 'if': {
        var empty2 = isEmpty(node[2]), empty3 = isEmpty(node[3]), has3 = node.length === 4;
        if (!empty2 && empty3 && has3) { // empty else clauses
          return node.slice(0, 3);
        } else if (empty2 && !empty3) { // empty if blocks
          return ['if', ['unary-prefix', '!', node[1]], node[3]];
        } else if (empty2 && empty3) {
          if (hasSideEffects(node[1])) {
            return ['stat', node[1]];
          } else {
            return emptyNode();
          }
        }
      } break;
    }
  }
  traverseGeneratedFunctions(ast, function(node) {
    vacuumInternal(node);
    simplifyNotComps(node);
  });
}

function getStatements(node) {
  if (node[0] === 'defun') {
    return node[3];
  } else if (node[0] === 'block') {
    return node[1];
  } else {
    return null;
  }
}

// Multiple blocks from the relooper are, in general, implemented by
//   if (label === x) { } else if ..
// and branching into them by
//   if (condition) { label === x } else ..
// We can hoist the multiple block into the condition, thus removing code and one 'if' check
function hoistMultiples(ast) {
  traverseGeneratedFunctions(ast, function(node) {
    traverse(node, function(node, type) {
      var statements = getStatements(node);
      if (!statements) return;
      var modified = false;
      for (var i = 0; i < statements.length-1; i++) {
        var modifiedI = false;
        var pre = statements[i];
        if (pre[0] != 'if') continue;
        var post = statements[i+1];
        // Look into some block types. shell() will then recreate the shell that we looked into
        var postInner = post;
        var shellLabel = false, shellDo = false;
        while (true) {
          if (postInner[0] === 'label') {
            shellLabel = postInner[1];
            postInner = postInner[2];
          } else if (postInner[0] === 'do') {
            shellDo = postInner[1];
            postInner = postInner[2][1][0];
          } else {
            break; // give up
          }
        }
        if (postInner[0] != 'if') continue;
        // Look into this if, and its elseifs
        while (postInner && postInner[0] === 'if') {
          var cond = postInner[1];
          if (cond[0] === 'binary' && cond[1] === '==' && cond[2][0] === 'name' && cond[2][1] === 'label') {
            assert(cond[3][0] === 'num');
            // We have a valid Multiple check here. Try to hoist it, look for the source in |pre| and its else's
            var labelNum = cond[3][1];
            var labelBlock = postInner[2];
            assert(labelBlock[0] === 'block');
            var found = false;
            traverse(pre, function(preNode, preType) {
              if (!found && preType === 'assign' && preNode[2][0] === 'name' && preNode[2][1] === 'label') {
                assert(preNode[3][0] === 'num');
                if (preNode[3][1] === labelNum) {
                  // That's it! Hoist away. We can also throw away the label setting as its goal has already been achieved
                  found = true;
                  modifiedI = true;
                  postInner[2] = ['block', []];
                  return labelBlock;
                }
              }
            });
          }
          postInner = postInner[3]; // Proceed to look in the else clause
        }
        if (modifiedI) {
          if (shellDo) {
            statements[i] = ['do', shellDo, ['block', [statements[i]]]];
          }
          if (shellLabel) {
            statements[i] = ['label', shellLabel, statements[i]];
          }
        }
      }
      if (modified) return node;
    });

    // After hoisting in this function, it is safe to remove { label = x; } blocks, because
    // if they were leading to the next code right after them, they would be hoisted, and if they
    // are going to some other place entirely, they would break or continue. The only risky
    // situation is if the code after us is a multiple, in which case we might be checking for
    // this label inside it (or in a later multiple, even)
    function tryEliminate(node) {
      if (node[0] === 'if') {
        var replaced;
        if (replaced = tryEliminate(node[2])) node[2] = replaced;
        if (node[3] && (replaced = tryEliminate(node[3]))) node[3] = replaced;
      } else {
        if (node[0] === 'block' && node[1] && node[1].length > 0) {
          var subNode = node[1][node[1].length-1];
          if (subNode[0] === 'stat' && subNode[1][0] === 'assign' && subNode[1][2][0] === 'name' &&
              subNode[1][2][1] === 'label' && subNode[1][3][0] === 'num') {
            if (node[1].length === 1) {
              return emptyNode();
            } else {
              node[1].splice(node[1].length-1, 1);
              return node;
            }
          }
        }
      }
      return false;
    }
    function getActualStatement(node) { // find the actual active statement, ignoring a label and one-time do loop
      if (node[0] === 'label') node = node[2];
      if (node[0] === 'do') node = node[2];
      if (node[0] === 'block' && node[1].length === 1) node = node[1][0];
      return node;
    }
    vacuum(node);
    traverse(node, function(node, type) {
      var statements = getStatements(node);
      if (!statements) return;
      for (var i = 0; i < statements.length-1; i++) {
        var curr = getActualStatement(statements[i]);
        var next = statements[i+1];
        if (curr[0] === 'if' && next[0] != 'if' && next[0] != 'label' && next[0] != 'do' && next[0] != 'while') {
          tryEliminate(curr);
        }
      }
    });
  });

  vacuum(ast);

  // Afterpass: Reduce
  //    if (..) { .. break|continue } else { .. }
  // to
  //    if (..) { .. break|continue } ..
  traverseGenerated(ast, function(container, type) {
    var statements = getStatements(container);
    if (!statements) return;
    for (var i = 0; i < statements.length; i++) {
      var node = statements[i];
      if (node[0] === 'if' && node[2][0] === 'block' && node[3] && node[3][0] === 'block') {
        var stat1 = node[2][1], stat2 = node[3][1];
        // If break|continue in the latter and not the former, reverse them
        if (!(stat1[stat1.length-1][0] in LOOP_FLOW) && (stat2[stat2.length-1][0] in LOOP_FLOW)) {
          var temp = node[3];
          node[3] = node[2];
          node[2] = temp;
          node[1] = simplifyNotCompsDirect(['unary-prefix', '!', node[1]]);
          stat1 = node[2][1];
          stat2 = node[3][1];
        }
        if (stat1[stat1.length-1][0] in LOOP_FLOW) {
          statements.splice.apply(statements, [i+1, 0].concat(stat2));
          node[3] = null;
        }
      }
    }
  });
}

// Simplifies loops
// WARNING: This assumes all loops and breaks/continues are labelled
function loopOptimizer(ast) {
  // Remove unneeded labels and one-time (do while(0)) loops. It is convenient to do these both at once.
  function passTwo(ast) {
    var neededDos = [];
    // Find unneeded labels
    traverseGenerated(ast, function(node, type, stack) {
      if (type === 'label' && node[2][0] in LOOP) {
        // this is a labelled loop. we don't know if it's needed yet. Mark its label for removal for now now.
        stack.push(node);
        node[1] = '+' + node[1];
      } else if (type in LOOP) {
        stack.push(node);
      } else if (type in LOOP_FLOW) {
        // Find topmost loop, and its label if there is one
        var lastLabel = null, lastLoop = null, i = stack.length-1;
        while (i >= 0 && !lastLoop) {
          if (stack[i][0] in LOOP) lastLoop = stack[i];
          i--;
        }
        assert(lastLoop, 'Cannot break/continue without a Label');
        while (i >= 0 && !lastLabel) {
          if (stack[i][0] in LOOP) break; // another loop in the middle - no label for lastLoop
          if (stack[i][0] === 'label') lastLabel = stack[i];
          i--;
        }
        var ident = node[1]; // there may not be a label ident if this is a simple break; or continue;
        var plus = '+' + ident;
        if (lastLabel && ident && (ident === lastLabel[1] || plus === lastLabel[1])) {
          // If this is a 'do' loop, this break means we actually need it.
          neededDos.push(lastLoop);
          // We don't need the control flow command to have a label - it's referring to the current loop
          return [node[0]];
        } else {
          if (!ident) {
            // No label on the break/continue, so keep the last loop alive (no need for its label though)
            neededDos.push(lastLoop);
          } else {
            // Find the label node that needs to stay alive
            stack.forEach(function(label) {
              if (!label) return;
              if (label[1] === plus) label[1] = label[1].substr(1); // Remove '+', marking it as needed
            });
          }
        }
      }
    }, null, []);
    // We return whether another pass is necessary
    var more = false;
    // Remove unneeded labels
    traverseGenerated(ast, function(node, type) {
      if (type === 'label' && node[1][0] === '+') {
        more = true;
        var ident = node[1].substr(1);
        // Remove label from loop flow commands
        traverse(node[2], function(node2, type) {
          if (type in LOOP_FLOW && node2[1] === ident) {
            return [node2[0]];
          }
        });
        return node[2]; // Remove the label itself on the loop
      }
    });
    // Remove unneeded one-time loops. We need such loops if (1) they have a label, or (2) they have a direct break so they are in neededDos.
    // First, add all labeled loops of this nature to neededDos
    traverseGenerated(ast, function(node, type) {
      if (type === 'label' && node[2][0] === 'do') {
        neededDos.push(node[2]);
      }
    });
    // Remove unneeded dos, we know who they are now
    traverseGenerated(ast, function(node, type) {
      if (type === 'do' && neededDos.indexOf(node) < 0) {
        assert(jsonCompare(node[1], ['num', 0]), 'Trying to remove a one-time do loop that is not one of our generated ones.;');
        more = true;
        return node[2];
      }
    });
    return more;
  }

  // Go

  // TODO: pass 1: Removal of unneeded continues, breaks if they get us to where we are already going. That will
  //               help the next pass.

  // Multiple pass two runs may be needed, as we remove one-time loops and so forth
  do {
    var more = passTwo(ast);
    vacuum(ast);
  } while (more);

  vacuum(ast);
}

function unVarify(vars, ret) { // transform var x=1, y=2 etc. into (x=1, y=2), i.e., the same assigns, but without a var definition
  ret = ret || [];
  ret[0] = 'stat';
  if (vars.length === 1) {
    ret[1] = ['assign', true, ['name', vars[0][0]], vars[0][1]];
  } else {
    ret[1] = [];
    var curr = ret[1];
    for (var i = 0; i < vars.length-1; i++) {
      curr[0] = 'seq';
      curr[1] = ['assign', true, ['name', vars[i][0]], vars[i][1]];
      if (i != vars.length-2) curr = curr[2] = [];
    }
    curr[2] = ['assign', true, ['name', vars[vars.length-1][0]], vars[vars.length-1][1]];
  }
  return ret;
}

// asm.js support code - normalize (convert asm.js code to 'normal' JS, without
// annotations, plus explicit metadata) and denormalize (vice versa)
var ASM_INT = 0;
var ASM_DOUBLE = 1;

function detectAsmCoercion(node) {
  // for params, +x vs x|0, for vars, 0.0 vs 0
  if (node[0] === 'num' && node[1].toString().indexOf('.') >= 0) return ASM_DOUBLE;
  return node[0] === 'unary-prefix' ? ASM_DOUBLE : ASM_INT;
}

function makeAsmParamCoercion(param, type) {
  return type === ASM_INT ? ['binary', '|', ['name', param], ['num', 0]] : ['unary-prefix', '+', ['name', param]];
}

function makeAsmVarDef(v, type) {
  return [v, type === ASM_INT ? ['num', 0] : ['unary-prefix', '+', ['num', 0]]];
}

function normalizeAsm(func) {
  //printErr('pre-normalize \n\n' + astToSrc(func) + '\n\n');
  var data = {
    params: {}, // ident => ASM_* type
    vars: {}, // ident => ASM_* type
  };
  // process initial params
  var stats = func[3];
  var i = 0;
  while (i < stats.length) {
    var node = stats[i];
    if (node[0] != 'stat' || node[1][0] != 'assign' || node[1][2][0] != 'name') break;
    node = node[1];
    var name = node[2][1];
    if (func[2] && func[2].indexOf(name) < 0) break; // not an assign into a parameter, but a global
    data.params[name] = detectAsmCoercion(node[3]);
    stats[i] = emptyNode();
    i++;
  }
  // process initial variable definitions
  outer:
  while (i < stats.length) {
    var node = stats[i];
    if (node[0] != 'var') break;
    for (var j = 0; j < node[1].length; j++) {
      var v = node[1][j];
      var name = v[0];
      var value = v[1];
      if (!(name in data.vars)) {
        assert(value[0] === 'num' || (value[0] === 'unary-prefix' && value[2][0] === 'num')); // must be valid coercion no-op
        data.vars[name] = detectAsmCoercion(value);
        v.length = 1; // make an un-assigning var
      } else {
        break outer;
      }
    }
    i++;
  }
  // finally, look for other var definitions and collect them
  while (i < stats.length) {
    traverse(stats[i], function(node, type) {
      if (type === 'var') {
        for (var j = 0; j < node[1].length; j++) {
          var v = node[1][j];
          var name = v[0];
          var value = v[1];
          if (!(name in data.vars)) {
            if (value[0] != 'name') {
              data.vars[name] = detectAsmCoercion(value); // detect by coercion
            } else {
              var origin = value[1];
              data.vars[name] = data.vars[origin] || ASM_INT; // detect by origin variable, or assume int for non-locals
            }
          }
        }
        unVarify(node[1], node);
      } else if (type === 'dot') {
        if (node[1][0] === 'name' && node[1][1] === 'Math') {
          // transform Math.max to Math_max; we forward in the latter version
          node[0] = 'name';
          node[1] = 'Math_' + node[2];
        }
      }
    });
    i++;
  }
  //printErr('normalized \n\n' + astToSrc(func) + '\n\nwith: ' + JSON.stringify(data));
  return data;
}

function denormalizeAsm(func, data) {
  //printErr('pre-denormalize \n\n' + astToSrc(func) + '\n\nwith: ' + JSON.stringify(data));
  var stats = func[3];
  // Remove var definitions, if any
  for (var i = 0; i < stats.length; i++) {
    if (stats[i][0] === 'var') {
      stats[i] = emptyNode();
    } else {
      if (!isEmptyNode(stats[i])) break;
    }
  }
  // each param needs a line; reuse emptyNodes as much as we can
  var numParams = 0;
  for (var i in data.params) numParams++;
  var emptyNodes = 0;
  while (emptyNodes < stats.length) {
    if (!isEmptyNode(stats[emptyNodes])) break;
    emptyNodes++;
  }
  var neededEmptyNodes = numParams + 1; // params plus one big var
  if (neededEmptyNodes > emptyNodes) {
    var args = [0, 0];
    for (var i = 0; i < neededEmptyNodes - emptyNodes; i++) args[i+2] = 0;
    stats.splice.apply(stats, args);
  }
  // add param coercions
  var next = 0;
  func[2].forEach(function(param) {
    stats[next++] = ['stat', ['assign', true, ['name', param], makeAsmParamCoercion(param, data.params[param])]];
  });
  // add variable definitions
  var varDefs = [];
  for (var v in data.vars) {
    varDefs.push(makeAsmVarDef(v, data.vars[v]));
  }
  if (varDefs.length) {
    stats[next] = ['var', varDefs];
  } else {
    stats[next] = emptyNode();
  }
  //printErr('denormalized \n\n' + astToSrc(func) + '\n\n');
}

// Very simple 'registerization', coalescing of variables into a smaller number,
// as part of minification. Globals-level minification began in a previous pass,
// we receive extraInfo which tells us how to rename globals. (Only in asm.js.)
//
// We do not optimize when there are switches, so this pass only makes sense with
// relooping.
// TODO: Consider how this fits in with the rest of the optimization toolchain. Do
//       we still need the eliminator? Closure? And in what order? Perhaps just
//       closure simple?
function registerize(ast) {
  traverseGeneratedFunctions(ast, function(fun) {
    if (asm) var asmData = normalizeAsm(fun);
    // Add parameters as a first (fake) var (with assignment), so they get taken into consideration
    var params = {}; // note: params are special, they can never share a register between them (see later)
    if (fun[2] && fun[2].length) {
      var assign = ['num', 0];
      fun[3].unshift(['var', fun[2].map(function(param) {
        params[param] = 1;
        return [param, assign];
      })]);
    }
    if (asm) {
      // copy params into vars
      for (var p in asmData.params) asmData.vars[p] = asmData.params[p];
      //printErr('fake params: \n\n' + astToSrc(fun) + '\n\n');
    }
    // Replace all var definitions with assignments; we will add var definitions at the top after we registerize
    // We also mark local variables - i.e., having a var definition
    var localVars = {};
    var hasSwitch = false; // we cannot optimize variables if there is a switch, unless in asm mode
    traverse(fun, function(node, type) {
      if (type === 'var') {
        node[1].forEach(function(defined) { localVars[defined[0]] = 1 });
        var vars = node[1].filter(function(varr) { return varr[1] });
        if (vars.length >= 1) {
          return unVarify(vars);
        } else {
          return emptyNode();
        }
      } else if (type === 'switch') {
        hasSwitch = true;
      }
    });
    vacuum(fun);
    if (extraInfo) {
      assert(asm);
      var usedGlobals = {};
      var nextLocal = 0;
      // Minify globals using the mapping we were given
      traverse(fun, function(node, type) {
        if (type === 'name') {
          var name = node[1];
          var minified = extraInfo.globals[name];
          if (minified) {
            assert(!localVars[name], name); // locals must not shadow globals, or else we don't know which is which
            if (localVars[minified]) {
              // trying to minify a global into a name used locally. rename all the locals
              var newName = '$_newLocal_' + (nextLocal++);
              assert(!localVars[newName]);
              if (params[minified]) {
                params[newName] = 1;
                delete params[minified];
              }
              localVars[newName] = 1;
              delete localVars[minified];
              asmData.vars[newName] = asmData.vars[minified];
              delete asmData.vars[minified];
              asmData.params[newName] = asmData.params[minified];
              delete asmData.params[minified];
              traverse(fun, function(node, type) {
                if (type === 'name' && node[1] === minified) {
                  node[1] = newName;
                }
              });
              if (fun[2]) {
                for (var i = 0; i < fun[2].length; i++) {
                  if (fun[2][i] === minified) fun[2][i] = newName;
                }
              }
            }
            node[1] = minified;
            usedGlobals[minified] = 1;
          }
        }
      });
      assert(fun[1] in extraInfo.globals, fun[1]);
      fun[1] = extraInfo.globals[fun[1]];
      assert(fun[1]);
      var nextRegName = 0;
    }
    var regTypes = {};
    function getNewRegName(num, name) {
      if (!asm) return 'r' + num;
      var type = asmData.vars[name];
      if (!extraInfo) {
        var ret = (type ? 'd' : 'i') + num;
        regTypes[ret] = type;
        return ret;
      }
      // find the next free minified name that is not used by a global that shows up in this function
      while (nextRegName < extraInfo.names.length) {
        var ret = extraInfo.names[nextRegName++];
        if (!usedGlobals[ret]) {
          regTypes[ret] = type;
          return ret;
        }
      }
      assert('ran out of names');
    }
    // Find the # of uses of each variable.
    // While doing so, check if all a variable's uses are dominated in a simple
    // way by a simple assign, if so, then we can assign its register to it
    // just for its definition to its last use, and not to the entire toplevel loop,
    // we call such variables "optimizable"
    var varUses = {};
    var level = 1;
    var levelDominations = {};
    var varLevels = {};
    var possibles = {};
    var unoptimizables = {};
    function purgeLevel() {
      // Invalidate all dominating on this level, further users make it unoptimizable
      for (var name in levelDominations[level]) {
        varLevels[name] = 0;
      }
      levelDominations[level] = null;
      level--;
    }
    traverse(fun, function possibilifier(node, type) {
      if (type === 'name') {
        var name = node[1];
        if (localVars[name]) {
          if (!varUses[name]) varUses[name] = 0;
          varUses[name]++;
          if (possibles[name] && !varLevels[name]) unoptimizables[name] = 1; // used outside of simple domination
        }
      } else if (type === 'assign' && typeof node[1] != 'string') {
        if (node[2] && node[2][0] === 'name') {
          var name = node[2][1];
          // if local and not yet used, this might be optimizable if we dominate
          // all other uses
          if (localVars[name] && !varUses[name] && !varLevels[name]) {
            possibles[name] = 1;
            varLevels[name] = level;
            if (!levelDominations[level]) levelDominations[level] = {};
            levelDominations[level][name] = 1;
          }
        }
      } else if (type in CONTROL_FLOW) {
        // recurse children, in the context of a loop
        switch(type) {
          case 'while': case 'do': {
            traverse(node[1], possibilifier);
            level++;
            traverse(node[2], possibilifier);
            purgeLevel();
            break;
          }
          case 'for': {
            traverse(node[1], possibilifier);
            for (var i = 2; i <= 4; i++) {
              level++;
              traverse(node[i], possibilifier);
              purgeLevel();
            }
            break;
          }
          case 'if': {
            traverse(node[1], possibilifier);
            level++;
            traverse(node[2], possibilifier);
            purgeLevel();
            if (node[3]) {
              level++;
              traverse(node[3], possibilifier);
              purgeLevel();
            }
            break;
          }
          case 'switch': {
            traverse(node[1], possibilifier);
            var cases = node[2];
            for (var i = 0; i < cases.length; i++) {
              level++;
              traverse(cases[i][1], possibilifier);
              purgeLevel();
            }
            break;
          }
          default: throw dumpAst(node);
        }
        return null; // prevent recursion into children, which we already did
      }
    });
    var optimizables = {};
    if (!hasSwitch || asm) {
      for (var possible in possibles) {
        if (!unoptimizables[possible]) optimizables[possible] = 1;
      }
    }

    //printErr('optimizables: ' + JSON.stringify(optimizables));
    //printErr('unoptimizables: ' + JSON.stringify(unoptimizables));

    // Go through the function's code, assigning 'registers'.
    // The only tricky bit is to keep variables locked on a register through loops,
    // since they can potentially be returned to. Optimizable variables lock onto
    // loops that they enter, unoptimizable variables lock in a conservative way
    // into the topmost loop.
    // Note that we cannot lock onto a variable in a loop if it was used and free'd
    // before! (then they could overwrite us in the early part of the loop). For now
    // we just use a fresh register to make sure we avoid this, but it could be
    // optimized to check for safe registers (free, and not used in this loop level).
    var varRegs = {}; // maps variables to the register they will use all their life
    var freeRegsClasses = asm ? [[], []] : []; // two classes for asm, one otherwise
    var nextReg = 1;
    var fullNames = {};
    var loopRegs = {}; // for each loop nesting level, the list of bound variables
    var loops = 0; // 0 is toplevel, 1 is first loop, etc
    var saved = 0;
    var activeOptimizables = {};
    var optimizableLoops = {};
    var paramRegs = {}; // true if the register is used by a parameter (and so needs no def at start of function; also cannot
                        // be shared with another param, each needs its own)
    function decUse(name) {
      if (!varUses[name]) return false; // no uses left, or not a relevant variable
      if (optimizables[name]) activeOptimizables[name] = 1;
      var reg = varRegs[name];
      if (asm) assert(name in asmData.vars, name);
      var freeRegs = asm ? freeRegsClasses[asmData.vars[name]] : freeRegsClasses;
      if (!reg) {
        // acquire register
        if (optimizables[name] && freeRegs.length > 0 &&
            !(params[name] && paramRegs[freeRegs[freeRegs.length-1]])) { // do not share registers between parameters
          reg = freeRegs.pop();
          saved++;
        } else {
          reg = nextReg++;
          fullNames[reg] = getNewRegName(reg, name);
          if (params[name]) paramRegs[reg] = 1;
        }
        varRegs[name] = reg;
      }
      varUses[name]--;
      assert(varUses[name] >= 0);
      if (varUses[name] === 0) {
        if (optimizables[name]) delete activeOptimizables[name];
        // If we are not in a loop, or we are optimizable and not bound to a loop
        // (we might have been in one but left it), we can free the register now.
        if (loops === 0 || (optimizables[name] && !optimizableLoops[name])) {
          // free register
          freeRegs.push(reg);
        } else {
          // when the relevant loop is exited, we will free the register
          var releventLoop = optimizables[name] ? (optimizableLoops[name] || 1) : 1;
          if (!loopRegs[releventLoop]) loopRegs[releventLoop] = [];
          loopRegs[releventLoop].push(reg);
        }
      }
      return true;
    }
    traverse(fun, function(node, type) { // XXX we rely on traversal order being the same as execution order here
      if (type === 'name') {
        var name = node[1];
        if (decUse(name)) {
          node[1] = fullNames[varRegs[name]];
        }
      } else if (type in LOOP) {
        loops++;
        // Active optimizables lock onto this loop, if not locked onto one that encloses this one
        for (var name in activeOptimizables) {
          if (!optimizableLoops[name]) {
            optimizableLoops[name] = loops;
          }
        }
      }
    }, function(node, type) {
      if (type in LOOP) {
        // Free registers that were locked to this loop
        if (loopRegs[loops]) {
          if (asm) {
            loopRegs[loops].forEach(function(loopReg) {
              freeRegsClasses[regTypes[fullNames[loopReg]]].push(loopReg);
            });
          } else {
            freeRegsClasses = freeRegsClasses.concat(loopRegs[loops]);
          }
          loopRegs[loops].length = 0;
        }
        loops--;
      }
    });
    if (fun[2] && fun[2].length) {
      fun[2].length = 0; // clear params, we will fill with registers
      fun[3].shift(); // remove fake initial var
    }
    //printErr('var regs: ' + JSON.stringify(varRegs) + '\n\nparam regs: ' + JSON.stringify(paramRegs));
    if (!asm) {
      if (nextReg > 1) {
        var vars = [];
        for (var i = 1; i < nextReg; i++) {
          var reg = fullNames[i];
          if (!paramRegs[i]) {
            vars.push([reg]);
          } else {
            fun[2].push(reg);
          }
        }
        if (vars.length > 0) getStatements(fun).unshift(['var', vars]);
      }
    } else {
      //printErr('unfake params: \n\n' + astToSrc(fun) + '\n\n');
      var finalAsmData = {
        params: {},
        vars: {},
      };
      for (var i = 1; i < nextReg; i++) {
        var reg = fullNames[i];
        var type = regTypes[reg];
        if (!paramRegs[i]) {
          finalAsmData.vars[reg] = type;
        } else {
          finalAsmData.params[reg] = type;
          fun[2].push(reg);
        }
      }
      denormalizeAsm(fun, finalAsmData);
    }
  });
}

// Eliminator aka Expressionizer
//
// The goal of this pass is to eliminate unneeded variables (which represent one of the infinite registers in the LLVM
// model) and thus to generate complex expressions where possible, for example
//
//  var x = a(10);
//  var y = HEAP[20];
//  print(x+y);
//
// can be transformed into
//
//  print(a(10)+HEAP[20]);
//
// The basic principle is to scan along the code in the order of parsing/execution, and keep a list of tracked
// variables that are current contenders for elimination. We must untrack when we see something that we cannot
// cross, for example, a write to memory means we must invalidate variables that depend on reading from
// memory, since if we change the order then we do not preserve the computation.
//
// We rely on some assumptions about emscripten-generated code here, which means we can do a lot more than
// a general JS optimization can. For example, we assume that 'sub' nodes (indexing like HEAP[..]) are
// memory accesses or FUNCTION_TABLE accesses, and in both cases that the symbol cannot be replaced although
// the contents can. So we assume FUNCTION_TABLE might have its contents changed but not be pointed to
// a different object, which allows
//
//  var x = f();
//  FUNCTION_TABLE[x]();
//
// to be optimized (f could replace FUNCTION_TABLE, so in general JS eliminating x is not valid).
//
// In memSafe mode, we are more careful and assume functions can replace HEAP and FUNCTION_TABLE, which
// can happen in ALLOW_MEMORY_GROWTH mode

var ELIMINATION_SAFE_NODES = set('var', 'assign', 'call', 'if', 'toplevel', 'do', 'return', 'label', 'switch'); // do is checked carefully, however
var NODES_WITHOUT_ELIMINATION_SIDE_EFFECTS = set('name', 'num', 'string', 'binary', 'sub', 'unary-prefix');
var IGNORABLE_ELIMINATOR_SCAN_NODES = set('num', 'toplevel', 'string', 'break', 'continue', 'dot'); // dot can only be STRING_TABLE.*
var ABORTING_ELIMINATOR_SCAN_NODES = set('new', 'object', 'function', 'defun', 'for', 'while', 'array', 'throw'); // we could handle some of these, TODO, but nontrivial (e.g. for while, the condition is hit multiple times after the body)

function isTempDoublePtrAccess(node) { // these are used in bitcasts; they are not really affecting memory, and should cause no invalidation
  assert(node[0] === 'sub');
  return (node[2][0] === 'name' && node[2][1] === 'tempDoublePtr') ||
         (node[2][0] === 'binary' && ((node[2][2][0] === 'name' && node[2][2][1] === 'tempDoublePtr') ||
                                     (node[2][3][0] === 'name' && node[2][3][1] === 'tempDoublePtr')));
}

function eliminate(ast, memSafe) {
  // Find variables that have a single use, and if they can be eliminated, do so
  traverseGeneratedFunctions(ast, function(func, type) {
    if (asm) var asmData = normalizeAsm(func);
    //printErr('eliminate in ' + func[1]);

    // First, find the potentially eliminatable functions: that have one definition and one use
    var definitions = {};
    var uses = {};
    var namings = {};
    var values = {};
    var locals = {};
    var varsToRemove = {}; // variables being removed, that we can eliminate all 'var x;' of (this refers to 'var' nodes we should remove)
                           // 1 means we should remove it, 2 means we successfully removed it
    var varsToTryToRemove = {}; // variables that have 0 uses, but have side effects - when we scan we can try to remove them
    // add arguments as locals
    if (func[2]) {
      for (var i = 0; i < func[2].length; i++) {
        locals[func[2][i]] = true;
      }
    }
    // examine body and note locals
    var hasSwitch = false;
    traverse(func, function(node, type) {
      if (debug && type) type = type.toString();
      if (type === 'var') {
        var node1 = node[1];
        for (var i = 0; i < node1.length; i++) {
          var node1i = node1[i];
          var name = node1i[0];
          var value = node1i[1];
          if (value) {
            if (!(name in definitions)) definitions[name] = 0;
            definitions[name]++;
            if (!values[name]) values[name] = value;
          }
          if (!uses[name]) uses[name] = 0;
          locals[name] = true;
        }
      } else if (type === 'name') {
        var name = node[1];
        if (!uses[name]) uses[name] = 0;
        uses[name]++;
      } else if (type === 'assign') {
        var target = node[2];
        if (target[0] === 'name') {
          var name = target[1];
          if (!(name in definitions)) definitions[name] = 0;
          definitions[name]++;
          if (!uses[name]) uses[name] = 0;
          if (!values[name]) values[name] = node[3];
          if (node[1] === true) { // not +=, -= etc., just =
            uses[name]--; // because the name node will show up by itself in the previous case
            if (!namings[name]) namings[name] = 0;
            namings[name]++; // offset it here, this tracks the total times we are named
          }
        }
      } else if (type === 'switch') {
        hasSwitch = true;
      }
    });

    for (var used in uses) {
      namings[used] = (namings[used] || 0) + uses[used];
    }

    // we cannot eliminate variables if there is a switch
    if (hasSwitch && !asm) return;

    var potentials = {}; // local variables with 1 definition and 1 use
    var sideEffectFree = {}; // whether a local variable has no side effects in its definition

    function unprocessVariable(name) {
      if (name in potentials) delete potentials[name];
      if (name in varsToRemove) delete varsToRemove[name];
      if (name in sideEffectFree) delete sideEffectFree[name];
      if (name in varsToTryToRemove) delete varsToTryToRemove[name];
    }
    function processVariable(name) {
      if (definitions[name] === 1 && uses[name] === 1) {
        potentials[name] = 1;
      } else if (uses[name] === 0 && (!definitions[name] || definitions[name] <= 1)) { // no uses, no def or 1 def (cannot operate on phis, and the llvm optimizer will remove unneeded phis anyhow)
        var hasSideEffects = false;
        var value = values[name];
        if (value) {
          // TODO: merge with other side effect code
          // First, pattern-match
          //  (HEAP32[((tempDoublePtr)>>2)]=((HEAP32[(($_sroa_0_0__idx1)>>2)])|0),HEAP32[(((tempDoublePtr)+(4))>>2)]=((HEAP32[((($_sroa_0_0__idx1)+(4))>>2)])|0),(+(HEAPF64[(tempDoublePtr)>>3])))
          // which has no side effects and is the special form of converting double to i64.
          if (!(value[0] === 'seq' && value[1][0] === 'assign' && value[1][2][0] === 'sub' && value[1][2][2][0] === 'binary' && value[1][2][2][1] === '>>' &&
                value[1][2][2][2][0] === 'name' && value[1][2][2][2][1] === 'tempDoublePtr')) {
            // If not that, then traverse and scan normally.
            traverse(value, function(node, type) {
              if (!(type in NODES_WITHOUT_ELIMINATION_SIDE_EFFECTS)) {
                hasSideEffects = true; // cannot remove this unused variable, constructing it has side effects
                return true;
              }
            });
          }
        }
        if (!hasSideEffects) {
          varsToRemove[name] = !definitions[name] ? 2 : 1; // remove it normally
          sideEffectFree[name] = true;
          // Each time we remove a variable with 0 uses, if its value has no
          // side effects and vanishes too, then we can remove a use from variables
          // appearing in it, and possibly eliminate again
          if (value) {
            traverse(value, function(node, type) {
              if (type === 'name') {
                var name = node[1];
                node[1] = ''; // we can remove this - it will never be shown, and should not be left to confuse us as we traverse
                if (name in locals) {
                  uses[name]--; // cannot be infinite recursion since we descend an energy function
                  assert(uses[name] >= 0);
                  unprocessVariable(name);
                  processVariable(name);
                }
              }
            });
          }
        } else {
          varsToTryToRemove[name] = 1; // try to remove it later during scanning
        }
      }
    }
    for (var name in locals) {
      processVariable(name);
    }

    //printErr('defs: ' + JSON.stringify(definitions));
    //printErr('uses: ' + JSON.stringify(uses));
    //printErr('values: ' + JSON.stringify(values));
    //printErr('locals: ' + JSON.stringify(locals));
    //printErr('varsToRemove: ' + JSON.stringify(varsToRemove));
    //printErr('varsToTryToRemove: ' + JSON.stringify(varsToTryToRemove));
    values = null;
    //printErr('potentials: ' + JSON.stringify(potentials));
    // We can now proceed through the function. In each list of statements, we try to eliminate
    var tracked = {};
    var globalsInvalidated = false; // do not repeat invalidations, until we track something new
    var memoryInvalidated = false;
    var callsInvalidated = false;
    function track(name, value, defNode) { // add a potential that has just been defined to the tracked list, we hope to eliminate it
      var usesGlobals = false, usesMemory = false, deps = {}, doesCall = false;
      var ignoreName = false; // one-time ignorings of names, as first op in sub and call
      traverse(value, function(node, type) {
        if (type === 'name') {
          if (!ignoreName) {
            var name = node[1];
            if (!(name in locals)) {
              usesGlobals = true;
            }
            if (!(name in potentials)) { // deps do not matter for potentials - they are defined once, so no complexity
              deps[name] = 1;
            }
          } else {
            ignoreName = false;
          }
        } else if (type === 'sub') {
          usesMemory = true;
          ignoreName = true;
        } else if (type === 'call') {
          usesGlobals = true;
          usesMemory = true;
          doesCall = true;        
          ignoreName = true;
        } else {
          ignoreName = false;
        }
      });
      tracked[name] = {
        usesGlobals: usesGlobals,
        usesMemory: usesMemory,
        defNode: defNode,
        deps: deps,
        doesCall: doesCall
      };
      globalsInvalidated = false;
      memoryInvalidated = false;
      callsInvalidated = false;
      //printErr('track ' + [name, JSON.stringify(tracked[name])]);
    }
    var temp = [];
    // TODO: invalidate using a sequence number for each type (if you were tracked before the last invalidation, you are cancelled). remove for.in loops
    function invalidateGlobals() {
      //printErr('invalidate globals');
      temp.length = 0;
      for (var name in tracked) {
        var info = tracked[name];
        if (info.usesGlobals) {
          temp.push(name);
        }
      }
      for (var i = 0; i < temp.length; i++) {
        delete tracked[temp[i]];
      }
    }
    function invalidateMemory() {
      //printErr('invalidate memory');
      temp.length = 0;
      for (var name in tracked) {
        var info = tracked[name];
        if (info.usesMemory) {
          temp.push(name);
        }
      }
      for (var i = 0; i < temp.length; i++) {
        delete tracked[temp[i]];
      }
    }
    function invalidateByDep(dep) {
      //printErr('invalidate by dep ' + dep);
      temp.length = 0;
      for (var name in tracked) {
        var info = tracked[name];
        if (info.deps[dep]) {
          temp.push(name);
        }
      }
      for (var i = 0; i < temp.length; i++) {
        delete tracked[temp[i]];
      }
    }
    function invalidateCalls() {
      //printErr('invalidate calls');
      temp.length = 0;
      for (var name in tracked) {
        var info = tracked[name];
        if (info.doesCall) {
          temp.push(name);
        }
      }
      for (var i = 0; i < temp.length; i++) {
        delete tracked[temp[i]];
      }
    }

    // Generate the sequence of execution. This determines what is executed before what, so we know what can be reordered. Using
    // that, performs invalidations and eliminations
    function scan(node) {
      //printErr('scan: ' + JSON.stringify(node).substr(0, 50) + ' : ' + keys(tracked));
      var abort = false;
      var allowTracking = true; // false inside an if; also prevents recursing in an if
      //var nesting = 1; // printErr-related
      function traverseInOrder(node, ignoreSub, ignoreName) {
        if (abort) return;
        //nesting++; // printErr-related
        //printErr(spaces(2*(nesting+1)) + 'trav: ' + JSON.stringify(node).substr(0, 50) + ' : ' + keys(tracked) + ' : ' + [allowTracking, ignoreSub, ignoreName]);
        var type = node[0];
        if (type === 'assign') {
          var target = node[2];
          var value = node[3];
          var nameTarget = target[0] === 'name';
          traverseInOrder(target, true, nameTarget); // evaluate left
          traverseInOrder(value); // evaluate right
          // do the actual assignment
          if (nameTarget) {
            var name = target[1];
            if (!(name in potentials)) {
              if (!(name in varsToTryToRemove)) {
                // expensive check for invalidating specific tracked vars. This list is generally quite short though, because of
                // how we just eliminate in short spans and abort when control flow happens TODO: history numbers instead
                invalidateByDep(name); // can happen more than once per dep..
                if (!(name in locals) && !globalsInvalidated) {
                  invalidateGlobals();
                  globalsInvalidated = true;
                }
                // if we can track this name (that we assign into), and it has 0 uses and we want to remove its 'var'
                // definition - then remove it right now, there is no later chance
                if (allowTracking && (name in varsToRemove) && uses[name] === 0) {
                  track(name, node[3], node);
                  doEliminate(name, node);
                }
              } else {
                // replace it in-place
                node.length = value.length;
                for (var i = 0; i < value.length; i++) {
                  node[i] = value[i];
                }
                varsToRemove[name] = 2;
              }
            } else {
              if (allowTracking) track(name, node[3], node);
            }
          } else if (target[0] === 'sub') {
            if (!isTempDoublePtrAccess(target) && !memoryInvalidated) {
              invalidateMemory();
              memoryInvalidated = true;
            }
          }
        } else if (type === 'sub') {
          traverseInOrder(node[1], false, !memSafe); // evaluate inner
          traverseInOrder(node[2]); // evaluate outer
          // ignoreSub means we are a write (happening later), not a read
          if (!ignoreSub && !isTempDoublePtrAccess(node)) {
            // do the memory access
            if (!callsInvalidated) {
              invalidateCalls();
              callsInvalidated = true;
            }
          }
        } else if (type === 'var') {
          var vars = node[1];
          for (var i = 0; i < vars.length; i++) {
            var name = vars[i][0];
            var value = vars[i][1];
            if (value) {
              traverseInOrder(value);
              if (name in potentials && allowTracking) {
                track(name, value, node);
              } else {
                invalidateByDep(name);
              }
              if (vars.length === 1 && name in varsToTryToRemove && value) {
                // replace it in-place
                value = ['stat', value];
                node.length = value.length;
                for (var i = 0; i < value.length; i++) {
                  node[i] = value[i];
                }
                varsToRemove[name] = 2;
              }
            }
          }
        } else if (type === 'binary') {
          var flipped = false;
          if (node[1] in ASSOCIATIVE_BINARIES && !(node[2][0] in NAME_OR_NUM) && node[3][0] in NAME_OR_NUM) { // TODO recurse here?
            // associatives like + and * can be reordered in the simple case of one of the sides being a name, since we assume they are all just numbers
            var temp = node[2];
            node[2] = node[3];
            node[3] = temp;
            flipped = true;
          }
          traverseInOrder(node[2]);
          traverseInOrder(node[3]);
          if (flipped && node[2][0] in NAME_OR_NUM) { // dunno if we optimized, but safe to flip back - and keeps the code closer to the original and more readable
            var temp = node[2];
            node[2] = node[3];
            node[3] = temp;
          }
        } else if (type === 'name') {
          if (!ignoreName) { // ignoreName means we are the name of something like a call or a sub - irrelevant for us
            var name = node[1];
            if (name in tracked) {
              doEliminate(name, node);
            } else if (!(name in locals) && !callsInvalidated) {
              invalidateCalls();
              callsInvalidated = true;
            }
          }
        } else if (type === 'unary-prefix' || type === 'unary-postfix') {
          traverseInOrder(node[2]);
        } else if (type in IGNORABLE_ELIMINATOR_SCAN_NODES) {
        } else if (type === 'call') {
          traverseInOrder(node[1], false, true);
          var args = node[2];
          for (var i = 0; i < args.length; i++) {
            traverseInOrder(args[i]);
          }
          // these two invalidations will also invalidate calls
          if (!globalsInvalidated) {
            invalidateGlobals();
            globalsInvalidated = true;
          }
          if (!memoryInvalidated) {
            invalidateMemory();
            memoryInvalidated = true;
          }
        } else if (type === 'if') {
          if (allowTracking) {
            traverseInOrder(node[1]); // can eliminate into condition, but nowhere else
            if (!callsInvalidated) { // invalidate calls, since we cannot eliminate them into an if that may not execute!
              invalidateCalls();
              callsInvalidated = true;
            }

            allowTracking = false;
            traverseInOrder(node[2]); // 2 and 3 could be 'parallel', really..
            if (node[3]) traverseInOrder(node[3]);
            allowTracking = true;

          } else {
            tracked = {};
          }
        } else if (type === 'block') {
          var stats = node[1];
          if (stats) {
            for (var i = 0; i < stats.length; i++) {
              traverseInOrder(stats[i]);
            }
          }
        } else if (type === 'stat') {
          traverseInOrder(node[1]);
        } else if (type === 'label') {
          traverseInOrder(node[2]);
        } else if (type === 'seq') {
          traverseInOrder(node[1]);
          traverseInOrder(node[2]);
        } else if (type === 'do') {
          if (node[1][0] === 'num' && node[1][1] === 0) { // one-time loop
            traverseInOrder(node[2]);
          } else {
            tracked = {};
          }
        } else if (type === 'return') {
          if (node[1]) traverseInOrder(node[1]);
        } else if (type === 'conditional') {
          traverseInOrder(node[1]);
          traverseInOrder(node[2]);
          traverseInOrder(node[3]);
        } else if (type === 'switch') {
          traverseInOrder(node[1]);
          var cases = node[2];
          for (var i = 0; i < cases.length; i++) {
            var c = cases[i];
            assert(c[0] === null || c[0][0] === 'num' || (c[0][0] === 'unary-prefix' && c[0][2][0] === 'num'));
            var stats = c[1];
            for (var j = 0; j < stats.length; j++) {
              traverseInOrder(stats[j]);
            }
          }
        } else {
          if (!(type in ABORTING_ELIMINATOR_SCAN_NODES)) {
            printErr('unfamiliar eliminator scan node: ' + JSON.stringify(node));
          }
          tracked = {};
          abort = true;
        }
        //nesting--; // printErr-related
      }
      traverseInOrder(node);
    }
    //var eliminationLimit = 0; // used to debugging purposes
    function doEliminate(name, node) {
      //if (eliminationLimit === 0) return;
      //eliminationLimit--;
      //printErr('elim!!!!! ' + name);
      // yes, eliminate!
      varsToRemove[name] = 2; // both assign and var definitions can have other vars we must clean up
      var info = tracked[name];
      delete tracked[name];
      var defNode = info.defNode;
      if (!sideEffectFree[name]) {
        if (defNode[0] === 'var') {
          defNode[1].forEach(function(pair) {
            if (pair[0] === name) {
              value = pair[1];
            }
          });
          assert(value);
        } else { // assign
          value = defNode[3];
          // wipe out the assign
          defNode[0] = 'toplevel';
          defNode[1] = [];
          defNode.length = 2;
        }
        // replace this node in-place
        node.length = 0;
        for (var i = 0; i < value.length; i++) {
          node[i] = value[i];
        }
      } else {
        // empty it out in-place
        node.length = 0;
        node[0] = 'toplevel';
        node[1] = [];
      }
    }
    traverse(func, function(block) {
      // Look for statements, including while-switch pattern
      var stats = getStatements(block) || (block[0] === 'while' && block[2][0] === 'switch' ? [block[2]] : stats);
      if (!stats) return;
      //printErr('Stats: ' + JSON.stringify(stats).substr(0,100));
      tracked = {};
      //printErr('new StatBlock');
      for (var i = 0; i < stats.length; i++) {
        var node = stats[i];
        //printErr('StatBlock[' + i + '] => ' + JSON.stringify(node).substr(0,100));
        var type = node[0];
        if (type === 'stat') {
          node = node[1];
          type = node[0];
        }
        // Check for things that affect elimination
        if (type in ELIMINATION_SAFE_NODES) {
          scan(node);
        } else {
          tracked = {}; // not a var or assign, break all potential elimination so far
        }
      }
      //printErr('delete StatBlock');
    });

    var seenUses = {}, helperReplacements = {}; // for looper-helper optimization

    // clean up vars, and loop variable elimination
    traverse(func, function(node, type) {
      // pre
      if (type === 'var') {
        node[1] = node[1].filter(function(pair) { return !varsToRemove[pair[0]] });
        if (node[1].length === 0) {
          // wipe out an empty |var;|
          node[0] = 'toplevel';
          node[1] = [];
        }
      }
    }, function(node, type) {
      // post
      if (type === 'name') {
        var name = node[1];
        if (name in helperReplacements) {
          node[1] = helperReplacements[name];
          return; // no need to track this anymore, we can't loop-optimize more than once
        }
        // track how many uses we saw. we need to know when a variable is no longer used (hence we run this in the post)
        if (!(name in seenUses)) {
          seenUses[name] = 1;
        } else {
          seenUses[name]++;
        }
      } else if (type === 'while') {
        // try to remove loop helper variables specifically
        var stats = node[2][1];
        var last = stats[stats.length-1];
        if (last && last[0] === 'if' && last[2][0] === 'block' && last[3] && last[3][0] === 'block') {
          var ifTrue = last[2];
          var ifFalse = last[3];
          var flip = false;
<<<<<<< HEAD
          if (ifFalse[1][0] && ifFalse[1][0][0] == 'break') { // canonicalize break in the if
=======
          if (ifFalse[1][0][0] === 'break') { // canonicalize break in the if
>>>>>>> 5383aa8b
            var temp = ifFalse;
            ifFalse = ifTrue;
            ifTrue = temp;
            flip = true;
          }
<<<<<<< HEAD
          if (ifTrue[1][0] && ifTrue[1][0][0] == 'break') {
=======
          if (ifTrue[1][0][0] === 'break') {
>>>>>>> 5383aa8b
            var assigns = ifFalse[1];
            var loopers = [], helpers = [];
            for (var i = 0; i < assigns.length; i++) {
              if (assigns[i][0] === 'stat' && assigns[i][1][0] === 'assign') {
                var assign = assigns[i][1];
                if (assign[1] === true && assign[2][0] === 'name' && assign[3][0] === 'name') {
                  var looper = assign[2][1];
                  var helper = assign[3][1];
                  if (definitions[helper] === 1 && seenUses[looper] === namings[looper] &&
                      !helperReplacements[helper] && !helperReplacements[looper]) {
                    loopers.push(looper);
                    helpers.push(helper);
                  }
                }
              }
            }
            if (loopers.length < assigns.length) return; // TODO: handle the case where can can just eliminate one. (we can't optimize the break, but we can remove the var at least)
            for (var l = 0; l < loopers.length; l++) {
              var looper = loopers[l];
              var helper = helpers[l];
              // the remaining issue is whether loopers are used after the assignment to helper and before the last line (where we assign to it)
              var found = -1;
              for (var i = stats.length-2; i >= 0; i--) {
                var curr = stats[i];
                if (curr[0] === 'stat' && curr[1][0] === 'assign') {
                  var currAssign = curr[1];
                  if (currAssign[1] === true && currAssign[2][0] === 'name') {
                    var to = currAssign[2][1];
                    if (to === helper) {
                      found = i;
                      break;
                    }
                  }
                }
              }
              if (found < 0) return;
              var looperUsed = false;
              for (var i = found+1; i < stats.length && !looperUsed; i++) {
                var curr = i < stats.length-1 ? stats[i] : last[1]; // on the last line, just look in the condition
                traverse(curr, function(node, type) {
                  if (type === 'name' && node[1] === looper) {
                    looperUsed = true;
                    return true;
                  }
                });
              }
              if (looperUsed) return;
            }
            for (var l = 0; l < helpers.length; l++) {
              for (var k = 0; k < helpers.length; k++) {
                if (l != k && helpers[l] === helpers[k]) return; // it is complicated to handle a shared helper, abort
              }
            }
            // hurrah! this is safe to do
            //printErr("ELIM LOOP VAR " + JSON.stringify(loopers) + ' :: ' + JSON.stringify(helpers));
            for (var l = 0; l < loopers.length; l++) {
              var looper = loopers[l];
              var helper = helpers[l];
              varsToRemove[helper] = 2;
              traverse(node, function(node, type) { // replace all appearances of helper with looper
                if (type === 'name' && node[1] === helper) node[1] = looper;
              });
              helperReplacements[helper] = looper; // replace all future appearances of helper with looper
              helperReplacements[looper] = looper; // avoid any further attempts to optimize looper in this manner (seenUses is wrong anyhow, too)
            }
            // simplify the if. we remove the if branch, leaving only the else
            if (flip) {
              last[1] = simplifyNotCompsDirect(['unary-prefix', '!', last[1]]);
              last[2] = last[3];
            }
            last.pop();
          }
        }
      }
    });

    if (asm) {
      for (var v in varsToRemove) {
        if (varsToRemove[v] === 2) delete asmData.vars[v];
      }
      denormalizeAsm(func, asmData);
    }
  });

  if (!asm) { // TODO: deprecate in non-asm too
    // A class for optimizing expressions. We know that it is legitimate to collapse
    // 5+7 in the generated code, as it will always be numerical, for example. XXX do we need this? here?
    function ExpressionOptimizer(node) {
      this.node = node;

      this.run = function() {
        traverse(this.node, function(node, type) {
          if (type === 'binary' && node[1] === '+') {
            var names = [];
            var num = 0;
            var has_num = false;
            var fail = false;
            traverse(node, function(subNode, subType) {
              if (debug && subType) subType = subType.toString();
              if (subType === 'binary') {
                if (subNode[1] !== '+') {
                  fail = true;
                  return false;
                }
              } else if (subType === 'name') {
                names.push(subNode[1]);
                return;
              } else if (subType === 'num') {
                num += subNode[1];
                has_num = true;
                return;
              } else {
                fail = true;
                return false;
              }
            });
            if (!fail && has_num) {
              var ret = ['num', num];
              for (var i = 0; i < names.length; i++) {
                ret = ['binary', '+', ['name', names[i]], ret];
              }
              return ret;
            }
          }
        });
      };
    }
    new ExpressionOptimizer(ast).run();
  }
}

function eliminateMemSafe(ast) {
  eliminate(ast, true);
}

function minifyGlobals(ast) {
  var minified = {};
  var next = 0;
  var first = true; // do not minify initial 'var asm ='
  // find the globals
  traverse(ast, function(node, type) {
    if (type === 'var') {
      if (first) {
        first = false;
        return;
      }
      var vars = node[1];
      for (var i = 0; i < vars.length; i++) {
        var name = vars[i][0];
        assert(next < extraInfo.names.length);
        vars[i][0] = minified[name] = extraInfo.names[next++];
      }
    }
  });
  // add all globals in function chunks, i.e. not here but passed to us
  for (var i = 0; i < extraInfo.globals.length; i++) {
    name = extraInfo.globals[i];
    assert(next < extraInfo.names.length);
    minified[name] = extraInfo.names[next++];
  }
  // apply minification
  traverse(ast, function(node, type) {
    if (type === 'name') {
      var name = node[1];
      if (name in minified) {
        node[1] = minified[name];
      }
    }
  });
  suffix = '// EXTRA_INFO:' + JSON.stringify(minified);
}

// Relocation pass for a shared module (for the functions part of the module)
//
// 1. Replace function names with alternate names as defined (to avoid colliding with
// names in the main module we are being linked to)
// 2. Hardcode function table offsets from F_BASE+x to const+x if x is a variable, or
//    the constant sum of the base + offset
// 3. Hardcode heap offsets from H_BASE as well
function relocate(ast) {
  assert(asm); // we also assume we are normalized

  var replacements = extraInfo.replacements;
  var fBase = extraInfo.fBase;
  var hBase = extraInfo.hBase;

  traverse(ast, function(node, type) {
    switch(type) {
      case 'name': case 'defun': {
        var rep = replacements[node[1]];
        if (rep) node[1] = rep;
        break;
      }
      case 'binary': {
        if (node[1] == '+' && node[2][0] == 'name') {
          var base = null;
          if (node[2][1] == 'F_BASE') {
            base = fBase;
          } else if (node[2][1] == 'H_BASE') {
            base = hBase;
          }
          if (base) {
            var other = node[3];
            if (other[0] == 'num') {
              other[1] += base;
              return other;
            } else {
              node[2] = ['num', base];
            }
          }
        }
        break;
      }
      case 'var': {
        var vars = node[1];
        for (var i = 0; i < vars.length; i++) {
          var name = vars[i][0];
          assert(!(name in replacements)); // cannot shadow functions we are replacing TODO: fix that
        }
        break;
      }
    }
  });
}

// Last pass utilities

// Change +5 to DOT$ZERO(5). We then textually change 5 to 5.0 (uglify's ast cannot differentiate between 5 and 5.0 directly)
function prepDotZero(ast) {
  traverse(ast, function(node, type) {
    if (type === 'unary-prefix' && node[1] === '+') {
      if (node[2][0] === 'num' ||
          (node[2][0] === 'unary-prefix' && node[2][1] === '-' && node[2][2][0] === 'num')) {
        return ['call', ['name', 'DOT$ZERO'], [node[2]]];
      }
    }
  });
}
function fixDotZero(js) {
  return js.replace(/DOT\$ZERO\(([-+]?(0x)?[0-9a-f]*\.?[0-9]+([eE][-+]?[0-9]+)?)\)/g, function(m, num) {
    if (num.substr(0, 2) === '0x' || num.substr(0, 3) === '-0x') {
      return eval(num) + '.0';
    }
    if (num.indexOf('.') >= 0) return num;
    var e = num.indexOf('e');
    if (e < 0) return num + '.0';
    return num.substr(0, e) + '.0' + num.substr(e);
  });
}

function asmLoopOptimizer(ast) {
  traverseGeneratedFunctions(ast, function(fun) {
    // This is at the end of the pipeline, we can assume all other optimizations are done, and we modify loops
    // into shapes that might confuse other passes
    traverse(fun, function(node, type) {
      if (type === 'while' && node[1][0] === 'num' && node[1][1] === 1 && node[2][0] === 'block') {
        // while (1) { .. if (..) { break } } ==> do { .. } while(..)
        var stats = node[2][1];
        var last = stats[stats.length-1];
        if (last && last[0] === 'if' && !last[3] && last[2][0] === 'block' && last[2][1][0][0] === 'break' && !last[2][1][0][1]) {
          var conditionToBreak = last[1];
          stats.pop();
          node[0] = 'do';
          node[1] = simplifyNotCompsDirect(['unary-prefix', '!', conditionToBreak]);
          return node;
        }
      }
    });
  });
}

// Passes table

var minifyWhitespace = false, printMetadata = true, asm = false, last = false;

var passes = {
  dumpAst: dumpAst,
  dumpSrc: dumpSrc,
  unGlobalize: unGlobalize,
  removeAssignsToUndefined: removeAssignsToUndefined,
  //removeUnneededLabelSettings: removeUnneededLabelSettings,
  simplifyExpressionsPre: simplifyExpressionsPre,
  optimizeShiftsConservative: optimizeShiftsConservative,
  optimizeShiftsAggressive: optimizeShiftsAggressive,
  simplifyExpressionsPost: simplifyExpressionsPost,
  hoistMultiples: hoistMultiples,
  loopOptimizer: loopOptimizer,
  registerize: registerize,
  eliminate: eliminate,
  eliminateMemSafe: eliminateMemSafe,
  minifyGlobals: minifyGlobals,
  relocate: relocate,
  minifyWhitespace: function() { minifyWhitespace = true },
  noPrintMetadata: function() { printMetadata = false },
  asm: function() { asm = true },
  last: function() { last = true },
};

// Main

var suffix = '';

arguments_ = arguments_.filter(function (arg) {
  if (!/^--/.test(arg)) return true;

  if (arg === '--debug') debug = true;
  else throw new Error('Unrecognized flag: ' + arg);
});


var src = read(arguments_[0]);
var ast = srcToAst(src);
//printErr(JSON.stringify(ast)); throw 1;
generatedFunctions = src.indexOf(GENERATED_FUNCTIONS_MARKER) >= 0;
var extraInfoStart = src.indexOf('// EXTRA_INFO:')
if (extraInfoStart > 0) extraInfo = JSON.parse(src.substr(extraInfoStart + 14));
//printErr(JSON.stringify(extraInfo));


arguments_.slice(1).forEach(function(arg) {
  passes[arg](ast);
});
if (asm && last) {
  asmLoopOptimizer(ast);
  prepDotZero(ast);
}
var js = astToSrc(ast, minifyWhitespace), old;
if (asm && last) {
  js = fixDotZero(js);
}

// remove unneeded newlines+spaces, and print
do {
  old = js;
  js = js.replace(/\n *\n/g, '\n');
} while (js != old);
print(js);
print('\n');
print(suffix);
<|MERGE_RESOLUTION|>--- conflicted
+++ resolved
@@ -2540,21 +2540,13 @@
           var ifTrue = last[2];
           var ifFalse = last[3];
           var flip = false;
-<<<<<<< HEAD
-          if (ifFalse[1][0] && ifFalse[1][0][0] == 'break') { // canonicalize break in the if
-=======
-          if (ifFalse[1][0][0] === 'break') { // canonicalize break in the if
->>>>>>> 5383aa8b
+          if (ifFalse[1][0] && ifFalse[1][0][0] === 'break') { // canonicalize break in the if
             var temp = ifFalse;
             ifFalse = ifTrue;
             ifTrue = temp;
             flip = true;
           }
-<<<<<<< HEAD
-          if (ifTrue[1][0] && ifTrue[1][0][0] == 'break') {
-=======
-          if (ifTrue[1][0][0] === 'break') {
->>>>>>> 5383aa8b
+          if (ifTrue[1][0] && ifTrue[1][0][0] === 'break') {
             var assigns = ifFalse[1];
             var loopers = [], helpers = [];
             for (var i = 0; i < assigns.length; i++) {
