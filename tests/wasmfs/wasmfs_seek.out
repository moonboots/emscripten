--- conflicted
+++ resolved
@@ -50,17 +50,6 @@
 seek: 31
 
 seek: 0
-<<<<<<< HEAD
 read after write: 37
 errno: 0
-final: wri4567890wri\0\0\0\0ite\0\0\0writeme\0\0write
-
-seek: 0
-read after write: 37
-errno: 0
-final: wri4567890wri\0\0\0\0ite\0\0\0writeme\0\0write
-=======
-read after write: 31
-errno: 0
-final: wri4567890wri\0\0\0\0\0\0\0\0\0\0writeme\0
->>>>>>> faeda614
+final: wri4567890wri\0\0\0\0ite\0\0\0writeme\0\0write