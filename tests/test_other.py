--- conflicted
+++ resolved
@@ -5026,7 +5026,6 @@
     assert proc.returncode == 0
     self.assertContained('#define __EMSCRIPTEN__ 1', out) # all our defines should show up
 
-<<<<<<< HEAD
   def test_emcc_wasm_0(self):
     default_error_message = 'cannot use WASM=1 when full asm.js validation was disabled'
     for args, ok, error_message in [
@@ -5053,7 +5052,7 @@
       else:
         assert proc.returncode != 0
         self.assertContained(error_message, err)
-=======
+
   def test_umask_0(self):
     open('src.c', 'w').write(r'''
 #include <sys/stat.h>
@@ -5064,4 +5063,3 @@
 }''')
     Popen([PYTHON, EMCC, 'src.c']).communicate()
     self.assertContained('hello, world!', run_js('a.out.js'))
->>>>>>> bd19ad6a
