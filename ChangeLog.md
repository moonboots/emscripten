--- conflicted
+++ resolved
@@ -20,10 +20,8 @@
 
 2.0.27
 ------
-<<<<<<< HEAD
 - Add `emscripten/thread_utils.h` helper header, which includes C++ utilities
   for proxying code to other threads.
-=======
 - Added `EM_ASYNC_JS` macro - similar to `EM_JS`, but allows using `await`
   inside the JS block and automatically integrates with Asyncify without
   the need for listing the declared function in `ASYNCIFY_IMPORTS` (#9709).
@@ -38,7 +36,6 @@
   undefined data symbols address zero, which could lead to bugs)
   can be enabled by passing either `-Wl,--allow-undefined` or
   `-Wl,--unresolved-symbols=ignore-all`.
->>>>>>> a1a2ec19
 - The alignment of `long double`, which is a 128-bit floating-point value
   implemented in software, is reduced from 16 to 8. The lower alignment allows
   `max_align_t` to properly match the alignment we use for malloc, which is 8
