--- conflicted
+++ resolved
@@ -223,1733 +223,4 @@
 #endif
     }
   },
-<<<<<<< HEAD
-});
-=======
-
-  _emscripten_syscall_mmap2__deps: ['memalign', 'memset', '$SYSCALLS',
-#if FILESYSTEM && SYSCALLS_REQUIRE_FILESYSTEM
-    '$FS',
-#endif
-  ],
-  _emscripten_syscall_mmap2: function(addr, len, prot, flags, fd, off) {
-    off <<= 12; // undo pgoffset
-    var ptr;
-    var allocated = false;
-
-    // addr argument must be page aligned if MAP_FIXED flag is set.
-    if ((flags & {{{ cDefine('MAP_FIXED') }}}) !== 0 && (addr % PAGE_SIZE) !== 0) {
-      return -{{{ cDefine('EINVAL') }}};
-    }
-
-    // MAP_ANONYMOUS (aka MAP_ANON) isn't actually defined by POSIX spec,
-    // but it is widely used way to allocate memory pages on Linux, BSD and Mac.
-    // In this case fd argument is ignored.
-    if ((flags & {{{ cDefine('MAP_ANONYMOUS') }}}) !== 0) {
-      ptr = _memalign(PAGE_SIZE, len);
-      if (!ptr) return -{{{ cDefine('ENOMEM') }}};
-      _memset(ptr, 0, len);
-      allocated = true;
-    } else {
-      var info = FS.getStream(fd);
-      if (!info) return -{{{ cDefine('EBADF') }}};
-      var res = FS.mmap(info, HEAPU8, addr, len, off, prot, flags);
-      ptr = res.ptr;
-      allocated = res.allocated;
-    }
-    SYSCALLS.mappings[ptr] = { malloc: ptr, len: len, allocated: allocated, fd: fd, flags: flags };
-    return ptr;
-  },
-
-  _emscripten_syscall_munmap__deps: ['$SYSCALLS',
-#if FILESYSTEM && SYSCALLS_REQUIRE_FILESYSTEM
-    '$FS',
-#endif
-  ],
-  _emscripten_syscall_munmap: function(addr, len) {
-    if (addr === {{{ cDefine('MAP_FAILED') }}} || len === 0) {
-      return -{{{ cDefine('EINVAL') }}};
-    }
-    // TODO: support unmmap'ing parts of allocations
-    var info = SYSCALLS.mappings[addr];
-    if (!info) return 0;
-    if (len === info.len) {
-      var stream = FS.getStream(info.fd);
-      SYSCALLS.doMsync(addr, stream, len, info.flags);
-      FS.munmap(stream);
-      SYSCALLS.mappings[addr] = null;
-      if (info.allocated) {
-        _free(info.malloc);
-      }
-    }
-    return 0;
-  },
-
-  __syscall1: function(which, varargs) { // exit
-    var status = SYSCALLS.get();
-    exit(status);
-    return 0;
-  },
-  __syscall3: function(which, varargs) { // read
-    var stream = SYSCALLS.getStreamFromFD(), buf = SYSCALLS.get(), count = SYSCALLS.get();
-    return FS.read(stream, {{{ heapAndOffset('HEAP8', 'buf') }}}, count);
-  },
-  __syscall4: function(which, varargs) { // write
-#if SYSCALLS_REQUIRE_FILESYSTEM
-    var stream = SYSCALLS.getStreamFromFD(), buf = SYSCALLS.get(), count = SYSCALLS.get();
-    return FS.write(stream, {{{ heapAndOffset('HEAP8', 'buf') }}}, count);
-#else
-    // hack to support printf in SYSCALLS_REQUIRE_FILESYSTEM=0
-    var stream = SYSCALLS.get(), buf = SYSCALLS.get(), count = SYSCALLS.get();
-    for (var i = 0; i < count; i++) {
-      SYSCALLS.printChar(stream, HEAPU8[buf+i]);
-    }
-    return count;
-#endif // SYSCALLS_REQUIRE_FILESYSTEM
-  },
-  __syscall5: function(which, varargs) { // open
-    var pathname = SYSCALLS.getStr(), flags = SYSCALLS.get(), mode = SYSCALLS.get(); // optional TODO
-    var stream = FS.open(pathname, flags, mode);
-    return stream.fd;
-  },
-  __syscall9: function(which, varargs) { // link
-    var oldpath = SYSCALLS.get(), newpath = SYSCALLS.get();
-    return -{{{ cDefine('EMLINK') }}}; // no hardlinks for us
-  },
-  __syscall10: function(which, varargs) { // unlink
-    var path = SYSCALLS.getStr();
-    FS.unlink(path);
-    return 0;
-  },
-  __syscall12: function(which, varargs) { // chdir
-    var path = SYSCALLS.getStr();
-    FS.chdir(path);
-    return 0;
-  },
-  __syscall14: function(which, varargs) { // mknod
-    var path = SYSCALLS.getStr(), mode = SYSCALLS.get(), dev = SYSCALLS.get();
-    return SYSCALLS.doMknod(path, mode, dev);
-  },
-  __syscall15: function(which, varargs) { // chmod
-    var path = SYSCALLS.getStr(), mode = SYSCALLS.get();
-    FS.chmod(path, mode);
-    return 0;
-  },
-  __syscall20__deps: ['$PROCINFO'],
-  __syscall20: function(which, varargs) { // getpid
-    return PROCINFO.pid;
-  },
-  __syscall29: function(which, varargs) { // pause
-    return -{{{ cDefine('EINTR') }}}; // we can't pause
-  },
-  __syscall33: function(which, varargs) { // access
-    var path = SYSCALLS.getStr(), amode = SYSCALLS.get();
-    return SYSCALLS.doAccess(path, amode);
-  },
-  __syscall34: function(which, varargs) { // nice
-    var inc = SYSCALLS.get();
-    return -{{{ cDefine('EPERM') }}}; // no meaning to nice for our single-process environment
-  },
-  __syscall36: function(which, varargs) { // sync
-    return 0;
-  },
-  __syscall38: function(which, varargs) { // rename
-    var old_path = SYSCALLS.getStr(), new_path = SYSCALLS.getStr();
-    FS.rename(old_path, new_path);
-    return 0;
-  },
-  __syscall39: function(which, varargs) { // mkdir
-    var path = SYSCALLS.getStr(), mode = SYSCALLS.get();
-    return SYSCALLS.doMkdir(path, mode);
-  },
-  __syscall40: function(which, varargs) { // rmdir
-    var path = SYSCALLS.getStr();
-    FS.rmdir(path);
-    return 0;
-  },
-  __syscall41: function(which, varargs) { // dup
-    var old = SYSCALLS.getStreamFromFD();
-    return FS.open(old.path, old.flags, 0).fd;
-  },
-  __syscall42__deps: ['$PIPEFS'],
-  __syscall42: function(which, varargs) { // pipe
-    var fdPtr = SYSCALLS.get();
-
-    if (fdPtr == 0) {
-      throw new FS.ErrnoError({{{ cDefine('EFAULT') }}});
-    }
-
-    var res = PIPEFS.createPipe();
-
-    {{{ makeSetValue('fdPtr', 0, 'res.readable_fd', 'i32') }}};
-    {{{ makeSetValue('fdPtr', 4, 'res.writable_fd', 'i32') }}};
-
-    return 0;
-  },
-  __syscall51: function(which, varargs) { // acct
-    return -{{{ cDefine('ENOSYS') }}}; // unsupported features
-  },
-  __syscall54: function(which, varargs) { // ioctl
-#if SYSCALLS_REQUIRE_FILESYSTEM == 0
-#if SYSCALL_DEBUG
-    err('no-op in ioctl syscall due to SYSCALLS_REQUIRE_FILESYSTEM=0');
-#endif
-    return 0;
-#else
-    var stream = SYSCALLS.getStreamFromFD(), op = SYSCALLS.get();
-    switch (op) {
-      case {{{ cDefine('TCGETA') }}}:
-      case {{{ cDefine('TCGETS') }}}: {
-        if (!stream.tty) return -{{{ cDefine('ENOTTY') }}};
-#if SYSCALL_DEBUG
-        err('warning: not filling tio struct');
-#endif
-        return 0;
-      }
-      case {{{ cDefine('TCSETA') }}}:
-      case {{{ cDefine('TCSETAW') }}}:
-      case {{{ cDefine('TCSETAF') }}}:
-      case {{{ cDefine('TCSETS') }}}:
-      case {{{ cDefine('TCSETSW') }}}:
-      case {{{ cDefine('TCSETSF') }}}: {
-        if (!stream.tty) return -{{{ cDefine('ENOTTY') }}};
-        return 0; // no-op, not actually adjusting terminal settings
-      }
-      case {{{ cDefine('TIOCGPGRP') }}}: {
-        if (!stream.tty) return -{{{ cDefine('ENOTTY') }}};
-        var argp = SYSCALLS.get();
-        {{{ makeSetValue('argp', 0, 0, 'i32') }}};
-        return 0;
-      }
-      case {{{ cDefine('TIOCSPGRP') }}}: {
-        if (!stream.tty) return -{{{ cDefine('ENOTTY') }}};
-        return -{{{ cDefine('EINVAL') }}}; // not supported
-      }
-      case {{{ cDefine('FIONREAD') }}}: {
-        var argp = SYSCALLS.get();
-        return FS.ioctl(stream, op, argp);
-      }
-      case {{{ cDefine('TIOCGWINSZ') }}}: {
-        // TODO: in theory we should write to the winsize struct that gets
-        // passed in, but for now musl doesn't read anything on it
-        if (!stream.tty) return -{{{ cDefine('ENOTTY') }}};
-        return 0;
-      }
-      case {{{ cDefine('TIOCSWINSZ') }}}: {
-        // TODO: technically, this ioctl call should change the window size.
-        // but, since emscripten doesn't have any concept of a terminal window
-        // yet, we'll just silently throw it away as we do TIOCGWINSZ
-        if (!stream.tty) return -{{{ cDefine('ENOTTY') }}};
-        return 0;
-      }
-      default: abort('bad ioctl syscall ' + op);
-    }
-#endif // SYSCALLS_REQUIRE_FILESYSTEM
-  },
-  __syscall57__deps: ['$PROCINFO'],
-  __syscall57: function(which, varargs) { // setpgid
-    var pid = SYSCALLS.get(), pgid = SYSCALLS.get();
-    if (pid && pid !== PROCINFO.pid) return -{{{ cDefine('ESRCH') }}};
-    if (pgid && pgid !== PROCINFO.pgid) return -{{{ cDefine('EPERM') }}};
-    return 0;
-  },
-  __syscall60: function(which, varargs) { // umask
-    var mask = SYSCALLS.get();
-    var old = SYSCALLS.umask;
-    SYSCALLS.umask = mask;
-    return old;
-  },
-  __syscall63: function(which, varargs) { // dup2
-    var old = SYSCALLS.getStreamFromFD(), suggestFD = SYSCALLS.get();
-    if (old.fd === suggestFD) return suggestFD;
-    return SYSCALLS.doDup(old.path, old.flags, suggestFD);
-  },
-  __syscall64__deps: ['$PROCINFO'],
-  __syscall64: function(which, varargs) { // getppid
-    return PROCINFO.ppid;
-  },
-  __syscall65__deps: ['$PROCINFO'],
-  __syscall65: function(which, varargs) { // getpgrp
-    return PROCINFO.pgid;
-  },
-  __syscall66: function(which, varargs) { // setsid
-    return 0; // no-op
-  },
-  __syscall75: function(which, varargs) { // setrlimit
-    return 0; // no-op
-  },
-  __syscall77: function(which, varargs) { // getrusage
-#if SYSCALL_DEBUG
-    err('warning: untested syscall');
-#endif
-    var who = SYSCALLS.get(), usage = SYSCALLS.get();
-    _memset(usage, 0, {{{ C_STRUCTS.rusage.__size__ }}});
-    {{{ makeSetValue('usage', C_STRUCTS.rusage.ru_utime.tv_sec, '1', 'i32') }}}; // fake some values
-    {{{ makeSetValue('usage', C_STRUCTS.rusage.ru_utime.tv_usec, '2', 'i32') }}};
-    {{{ makeSetValue('usage', C_STRUCTS.rusage.ru_stime.tv_sec, '3', 'i32') }}};
-    {{{ makeSetValue('usage', C_STRUCTS.rusage.ru_stime.tv_usec, '4', 'i32') }}};
-    return 0;
-  },
-  __syscall83: function(which, varargs) { // symlink
-    var target = SYSCALLS.getStr(), linkpath = SYSCALLS.getStr();
-    FS.symlink(target, linkpath);
-    return 0;
-  },
-  __syscall85: function(which, varargs) { // readlink
-    var path = SYSCALLS.getStr(), buf = SYSCALLS.get(), bufsize = SYSCALLS.get();
-    return SYSCALLS.doReadlink(path, buf, bufsize);
-  },
-  __syscall91__deps: ['_emscripten_syscall_munmap'],
-  __syscall91: function(which, varargs) { // munmap
-    var addr = SYSCALLS.get(), len = SYSCALLS.get();
-    return __emscripten_syscall_munmap(addr, len);
-  },
-  __syscall94: function(which, varargs) { // fchmod
-    var fd = SYSCALLS.get(), mode = SYSCALLS.get();
-    FS.fchmod(fd, mode);
-    return 0;
-  },
-  __syscall96: function(which, varargs) { // getpriority
-    return 0;
-  },
-  __syscall97: function(which, varargs) { // setpriority
-    return -{{{ cDefine('EPERM') }}};
-  },
-  __syscall102__deps: ['$SOCKFS', '$DNS', '_read_sockaddr', '_write_sockaddr'],
-  __syscall102: function(which, varargs) { // socketcall
-    var call = SYSCALLS.get(), socketvararg = SYSCALLS.get();
-    // socketcalls pass the rest of the arguments in a struct
-    SYSCALLS.varargs = socketvararg;
-
-    var getSocketFromFD = function() {
-      var socket = SOCKFS.getSocket(SYSCALLS.get());
-      if (!socket) throw new FS.ErrnoError({{{ cDefine('EBADF') }}});
-#if SYSCALL_DEBUG
-      err('    (socket: "' + socket.path + '")');
-#endif
-      return socket;
-    };
-    var getSocketAddress = function(allowNull) {
-      var addrp = SYSCALLS.get(), addrlen = SYSCALLS.get();
-      if (allowNull && addrp === 0) return null;
-      var info = __read_sockaddr(addrp, addrlen);
-      if (info.errno) throw new FS.ErrnoError(info.errno);
-      info.addr = DNS.lookup_addr(info.addr) || info.addr;
-#if SYSCALL_DEBUG
-      err('    (socketaddress: "' + [info.addr, info.port] + '")');
-#endif
-      return info;
-    };
-
-    switch (call) {
-      case 1: { // socket
-        var domain = SYSCALLS.get(), type = SYSCALLS.get(), protocol = SYSCALLS.get();
-        var sock = SOCKFS.createSocket(domain, type, protocol);
-#if ASSERTIONS
-        assert(sock.stream.fd < 64); // XXX ? select() assumes socket fd values are in 0..63
-#endif
-        return sock.stream.fd;
-      }
-      case 2: { // bind
-        var sock = getSocketFromFD(), info = getSocketAddress();
-        sock.sock_ops.bind(sock, info.addr, info.port);
-        return 0;
-      }
-      case 3: { // connect
-        var sock = getSocketFromFD(), info = getSocketAddress();
-        sock.sock_ops.connect(sock, info.addr, info.port);
-        return 0;
-      }
-      case 4: { // listen
-        var sock = getSocketFromFD(), backlog = SYSCALLS.get();
-        sock.sock_ops.listen(sock, backlog);
-        return 0;
-      }
-      case 5: { // accept
-        var sock = getSocketFromFD(), addr = SYSCALLS.get(), addrlen = SYSCALLS.get();
-        var newsock = sock.sock_ops.accept(sock);
-        if (addr) {
-          var res = __write_sockaddr(addr, newsock.family, DNS.lookup_name(newsock.daddr), newsock.dport);
-#if ASSERTIONS
-          assert(!res.errno);
-#endif
-        }
-        return newsock.stream.fd;
-      }
-      case 6: { // getsockname
-        var sock = getSocketFromFD(), addr = SYSCALLS.get(), addrlen = SYSCALLS.get();
-        // TODO: sock.saddr should never be undefined, see TODO in websocket_sock_ops.getname
-        var res = __write_sockaddr(addr, sock.family, DNS.lookup_name(sock.saddr || '0.0.0.0'), sock.sport);
-#if ASSERTIONS
-        assert(!res.errno);
-#endif
-        return 0;
-      }
-      case 7: { // getpeername
-        var sock = getSocketFromFD(), addr = SYSCALLS.get(), addrlen = SYSCALLS.get();
-        if (!sock.daddr) {
-          return -{{{ cDefine('ENOTCONN') }}}; // The socket is not connected.
-        }
-        var res = __write_sockaddr(addr, sock.family, DNS.lookup_name(sock.daddr), sock.dport);
-#if ASSERTIONS
-        assert(!res.errno);
-#endif
-        return 0;
-      }
-      case 11: { // sendto
-        var sock = getSocketFromFD(), message = SYSCALLS.get(), length = SYSCALLS.get(), flags = SYSCALLS.get(), dest = getSocketAddress(true);
-        if (!dest) {
-          // send, no address provided
-          return FS.write(sock.stream, {{{ heapAndOffset('HEAP8', 'message') }}}, length);
-        } else {
-          // sendto an address
-          return sock.sock_ops.sendmsg(sock, {{{ heapAndOffset('HEAP8', 'message') }}}, length, dest.addr, dest.port);
-        }
-      }
-      case 12: { // recvfrom
-        var sock = getSocketFromFD(), buf = SYSCALLS.get(), len = SYSCALLS.get(), flags = SYSCALLS.get(), addr = SYSCALLS.get(), addrlen = SYSCALLS.get();
-        var msg = sock.sock_ops.recvmsg(sock, len);
-        if (!msg) return 0; // socket is closed
-        if (addr) {
-          var res = __write_sockaddr(addr, sock.family, DNS.lookup_name(msg.addr), msg.port);
-#if ASSERTIONS
-          assert(!res.errno);
-#endif
-        }
-        HEAPU8.set(msg.buffer, buf);
-        return msg.buffer.byteLength;
-      }
-      case 14: { // setsockopt
-        return -{{{ cDefine('ENOPROTOOPT') }}}; // The option is unknown at the level indicated.
-      }
-      case 15: { // getsockopt
-        var sock = getSocketFromFD(), level = SYSCALLS.get(), optname = SYSCALLS.get(), optval = SYSCALLS.get(), optlen = SYSCALLS.get();
-        // Minimal getsockopt aimed at resolving https://github.com/emscripten-core/emscripten/issues/2211
-        // so only supports SOL_SOCKET with SO_ERROR.
-        if (level === {{{ cDefine('SOL_SOCKET') }}}) {
-          if (optname === {{{ cDefine('SO_ERROR') }}}) {
-            {{{ makeSetValue('optval', 0, 'sock.error', 'i32') }}};
-            {{{ makeSetValue('optlen', 0, 4, 'i32') }}};
-            sock.error = null; // Clear the error (The SO_ERROR option obtains and then clears this field).
-            return 0;
-          }
-        }
-        return -{{{ cDefine('ENOPROTOOPT') }}}; // The option is unknown at the level indicated.
-      }
-      case 16: { // sendmsg
-        var sock = getSocketFromFD(), message = SYSCALLS.get(), flags = SYSCALLS.get();
-        var iov = {{{ makeGetValue('message', C_STRUCTS.msghdr.msg_iov, '*') }}};
-        var num = {{{ makeGetValue('message', C_STRUCTS.msghdr.msg_iovlen, 'i32') }}};
-        // read the address and port to send to
-        var addr, port;
-        var name = {{{ makeGetValue('message', C_STRUCTS.msghdr.msg_name, '*') }}};
-        var namelen = {{{ makeGetValue('message', C_STRUCTS.msghdr.msg_namelen, 'i32') }}};
-        if (name) {
-          var info = __read_sockaddr(name, namelen);
-          if (info.errno) return -info.errno;
-          port = info.port;
-          addr = DNS.lookup_addr(info.addr) || info.addr;
-        }
-        // concatenate scatter-gather arrays into one message buffer
-        var total = 0;
-        for (var i = 0; i < num; i++) {
-          total += {{{ makeGetValue('iov', '(' + C_STRUCTS.iovec.__size__ + ' * i) + ' + C_STRUCTS.iovec.iov_len, 'i32') }}};
-        }
-        var view = new Uint8Array(total);
-        var offset = 0;
-        for (var i = 0; i < num; i++) {
-          var iovbase = {{{ makeGetValue('iov', '(' + C_STRUCTS.iovec.__size__ + ' * i) + ' + C_STRUCTS.iovec.iov_base, 'i8*') }}};
-          var iovlen = {{{ makeGetValue('iov', '(' + C_STRUCTS.iovec.__size__ + ' * i) + ' + C_STRUCTS.iovec.iov_len, 'i32') }}};
-          for (var j = 0; j < iovlen; j++) {  
-            view[offset++] = {{{ makeGetValue('iovbase', 'j', 'i8') }}};
-          }
-        }
-        // write the buffer
-        return sock.sock_ops.sendmsg(sock, view, 0, total, addr, port);
-      }
-      case 17: { // recvmsg
-        var sock = getSocketFromFD(), message = SYSCALLS.get(), flags = SYSCALLS.get();
-        var iov = {{{ makeGetValue('message', C_STRUCTS.msghdr.msg_iov, 'i8*') }}};
-        var num = {{{ makeGetValue('message', C_STRUCTS.msghdr.msg_iovlen, 'i32') }}};
-        // get the total amount of data we can read across all arrays
-        var total = 0;
-        for (var i = 0; i < num; i++) {
-          total += {{{ makeGetValue('iov', '(' + C_STRUCTS.iovec.__size__ + ' * i) + ' + C_STRUCTS.iovec.iov_len, 'i32') }}};
-        }
-        // try to read total data
-        var msg = sock.sock_ops.recvmsg(sock, total);
-        if (!msg) return 0; // socket is closed
-
-        // TODO honor flags:
-        // MSG_OOB
-        // Requests out-of-band data. The significance and semantics of out-of-band data are protocol-specific.
-        // MSG_PEEK
-        // Peeks at the incoming message.
-        // MSG_WAITALL
-        // Requests that the function block until the full amount of data requested can be returned. The function may return a smaller amount of data if a signal is caught, if the connection is terminated, if MSG_PEEK was specified, or if an error is pending for the socket.
-
-        // write the source address out
-        var name = {{{ makeGetValue('message', C_STRUCTS.msghdr.msg_name, '*') }}};
-        if (name) {
-          var res = __write_sockaddr(name, sock.family, DNS.lookup_name(msg.addr), msg.port);
-#if ASSERTIONS
-          assert(!res.errno);
-#endif
-        }
-        // write the buffer out to the scatter-gather arrays
-        var bytesRead = 0;
-        var bytesRemaining = msg.buffer.byteLength;
-        for (var i = 0; bytesRemaining > 0 && i < num; i++) {
-          var iovbase = {{{ makeGetValue('iov', '(' + C_STRUCTS.iovec.__size__ + ' * i) + ' + C_STRUCTS.iovec.iov_base, 'i8*') }}};
-          var iovlen = {{{ makeGetValue('iov', '(' + C_STRUCTS.iovec.__size__ + ' * i) + ' + C_STRUCTS.iovec.iov_len, 'i32') }}};
-          if (!iovlen) {
-            continue;
-          }
-          var length = Math.min(iovlen, bytesRemaining);
-          var buf = msg.buffer.subarray(bytesRead, bytesRead + length);
-          HEAPU8.set(buf, iovbase + bytesRead);
-          bytesRead += length;
-          bytesRemaining -= length;
-        }
-
-        // TODO set msghdr.msg_flags
-        // MSG_EOR
-        // End of record was received (if supported by the protocol).
-        // MSG_OOB
-        // Out-of-band data was received.
-        // MSG_TRUNC
-        // Normal data was truncated.
-        // MSG_CTRUNC
-
-        return bytesRead;
-      }
-      default: {
-#if SYSCALL_DEBUG
-        err('    (socketcall: ' + call + ')');
-#endif
-        return -{{{ cDefine('ENOSYS') }}}; // unsupported feature
-      }
-    }
-  },
-  __syscall104: function(which, varargs) { // setitimer
-    return -{{{ cDefine('ENOSYS') }}}; // unsupported feature
-  },
-  __syscall114: function(which, varargs) { // wait4
-    abort('cannot wait on child processes');
-  },
-  __syscall121: function(which, varargs) { // setdomainname
-    return -{{{ cDefine('EPERM') }}};
-  },
-  __syscall122: function(which, varargs) { // uname
-    var buf = SYSCALLS.get();
-    if (!buf) return -{{{ cDefine('EFAULT') }}}
-    var layout = {{{ JSON.stringify(C_STRUCTS.utsname) }}};
-    var copyString = function(element, value) {
-      var offset = layout[element];
-      writeAsciiToMemory(value, buf + offset);
-    };
-    copyString('sysname', 'Emscripten');
-    copyString('nodename', 'emscripten');
-    copyString('release', '1.0');
-    copyString('version', '#1');
-    copyString('machine', 'x86-JS');
-    return 0;
-  },
-  __syscall125: function(which, varargs) { // mprotect
-    return 0; // let's not and say we did
-  },
-  __syscall132__deps: ['$PROCINFO'],
-  __syscall132: function(which, varargs) { // getpgid
-    var pid = SYSCALLS.get();
-    if (pid && pid !== PROCINFO.pid) return -{{{ cDefine('ESRCH') }}};
-    return PROCINFO.pgid;
-  },
-  __syscall133: function(which, varargs) { // fchdir
-    var stream = SYSCALLS.getStreamFromFD();
-    FS.chdir(stream.path);
-    return 0;
-  },
-  __syscall142: function(which, varargs) { // newselect
-    // readfds are supported,
-    // writefds checks socket open status
-    // exceptfds not supported
-    // timeout is always 0 - fully async
-    var nfds = SYSCALLS.get(), readfds = SYSCALLS.get(), writefds = SYSCALLS.get(), exceptfds = SYSCALLS.get(), timeout = SYSCALLS.get();
-
-#if ASSERTIONS
-    assert(nfds <= 64, 'nfds must be less than or equal to 64');  // fd sets have 64 bits // TODO: this could be 1024 based on current musl headers
-    assert(!exceptfds, 'exceptfds not supported');
-#endif
-
-    var total = 0;
-    
-    var srcReadLow = (readfds ? {{{ makeGetValue('readfds', 0, 'i32') }}} : 0),
-        srcReadHigh = (readfds ? {{{ makeGetValue('readfds', 4, 'i32') }}} : 0);
-    var srcWriteLow = (writefds ? {{{ makeGetValue('writefds', 0, 'i32') }}} : 0),
-        srcWriteHigh = (writefds ? {{{ makeGetValue('writefds', 4, 'i32') }}} : 0);
-    var srcExceptLow = (exceptfds ? {{{ makeGetValue('exceptfds', 0, 'i32') }}} : 0),
-        srcExceptHigh = (exceptfds ? {{{ makeGetValue('exceptfds', 4, 'i32') }}} : 0);
-
-    var dstReadLow = 0,
-        dstReadHigh = 0;
-    var dstWriteLow = 0,
-        dstWriteHigh = 0;
-    var dstExceptLow = 0,
-        dstExceptHigh = 0;
-
-    var allLow = (readfds ? {{{ makeGetValue('readfds', 0, 'i32') }}} : 0) |
-                 (writefds ? {{{ makeGetValue('writefds', 0, 'i32') }}} : 0) |
-                 (exceptfds ? {{{ makeGetValue('exceptfds', 0, 'i32') }}} : 0);
-    var allHigh = (readfds ? {{{ makeGetValue('readfds', 4, 'i32') }}} : 0) |
-                  (writefds ? {{{ makeGetValue('writefds', 4, 'i32') }}} : 0) |
-                  (exceptfds ? {{{ makeGetValue('exceptfds', 4, 'i32') }}} : 0);
-
-    var check = function(fd, low, high, val) {
-      return (fd < 32 ? (low & val) : (high & val));
-    };
-
-    for (var fd = 0; fd < nfds; fd++) {
-      var mask = 1 << (fd % 32);
-      if (!(check(fd, allLow, allHigh, mask))) {
-        continue;  // index isn't in the set
-      }
-
-      var stream = FS.getStream(fd);
-      if (!stream) throw new FS.ErrnoError({{{ cDefine('EBADF') }}});
-
-      var flags = SYSCALLS.DEFAULT_POLLMASK;
-
-      if (stream.stream_ops.poll) {
-        flags = stream.stream_ops.poll(stream);
-      }
-
-      if ((flags & {{{ cDefine('POLLIN') }}}) && check(fd, srcReadLow, srcReadHigh, mask)) {
-        fd < 32 ? (dstReadLow = dstReadLow | mask) : (dstReadHigh = dstReadHigh | mask);
-        total++;
-      }
-      if ((flags & {{{ cDefine('POLLOUT') }}}) && check(fd, srcWriteLow, srcWriteHigh, mask)) {
-        fd < 32 ? (dstWriteLow = dstWriteLow | mask) : (dstWriteHigh = dstWriteHigh | mask);
-        total++;
-      }
-      if ((flags & {{{ cDefine('POLLPRI') }}}) && check(fd, srcExceptLow, srcExceptHigh, mask)) {
-        fd < 32 ? (dstExceptLow = dstExceptLow | mask) : (dstExceptHigh = dstExceptHigh | mask);
-        total++;
-      }
-    }
-
-    if (readfds) {
-      {{{ makeSetValue('readfds', '0', 'dstReadLow', 'i32') }}};
-      {{{ makeSetValue('readfds', '4', 'dstReadHigh', 'i32') }}};
-    }
-    if (writefds) {
-      {{{ makeSetValue('writefds', '0', 'dstWriteLow', 'i32') }}};
-      {{{ makeSetValue('writefds', '4', 'dstWriteHigh', 'i32') }}};
-    }
-    if (exceptfds) {
-      {{{ makeSetValue('exceptfds', '0', 'dstExceptLow', 'i32') }}};
-      {{{ makeSetValue('exceptfds', '4', 'dstExceptHigh', 'i32') }}};
-    }
-    
-    return total;
-  },
-  __syscall144: function(which, varargs) { // msync
-    var addr = SYSCALLS.get(), len = SYSCALLS.get(), flags = SYSCALLS.get();
-    var info = SYSCALLS.mappings[addr];
-    if (!info) return 0;
-    SYSCALLS.doMsync(addr, FS.getStream(info.fd), len, info.flags);
-    return 0;
-  },
-  __syscall147__deps: ['$PROCINFO'],
-  __syscall147: function(which, varargs) { // getsid
-    var pid = SYSCALLS.get();
-    if (pid && pid !== PROCINFO.pid) return -{{{ cDefine('ESRCH') }}};
-    return PROCINFO.sid;
-  },
-  __syscall148: function(which, varargs) { // fdatasync
-    var stream = SYSCALLS.getStreamFromFD();
-    return 0; // we can't do anything synchronously; the in-memory FS is already synced to
-  },
-  __syscall150__sig: 'iii',
-  __syscall150: '__syscall153',     // mlock
-  __syscall151__sig: 'iii',
-  __syscall151: '__syscall153',     // munlock
-  __syscall152__sig: 'iii',
-  __syscall152: '__syscall153',     // mlockall
-  __syscall153: function(which, varargs) { // munlockall
-    return 0;
-  },
-  __syscall163: function(which, varargs) { // mremap
-    return -{{{ cDefine('ENOMEM') }}}; // never succeed
-  },
-  __syscall168: function(which, varargs) { // poll
-    var fds = SYSCALLS.get(), nfds = SYSCALLS.get(), timeout = SYSCALLS.get();
-    var nonzero = 0;
-    for (var i = 0; i < nfds; i++) {
-      var pollfd = fds + {{{ C_STRUCTS.pollfd.__size__ }}} * i;
-      var fd = {{{ makeGetValue('pollfd', C_STRUCTS.pollfd.fd, 'i32') }}};
-      var events = {{{ makeGetValue('pollfd', C_STRUCTS.pollfd.events, 'i16') }}};
-      var mask = {{{ cDefine('POLLNVAL') }}};
-      var stream = FS.getStream(fd);
-      if (stream) {
-        mask = SYSCALLS.DEFAULT_POLLMASK;
-        if (stream.stream_ops.poll) {
-          mask = stream.stream_ops.poll(stream);
-        }
-      }
-      mask &= events | {{{ cDefine('POLLERR') }}} | {{{ cDefine('POLLHUP') }}};
-      if (mask) nonzero++;
-      {{{ makeSetValue('pollfd', C_STRUCTS.pollfd.revents, 'mask', 'i16') }}};
-    }
-    return nonzero;
-  },
-  __syscall178: function(which, varargs) { // rt_sigqueueinfo
-#if SYSCALL_DEBUG
-    err('warning: ignoring SYS_rt_sigqueueinfo');
-#endif
-    return 0;
-  },
-  __syscall180: function(which, varargs) { // pread64
-    var stream = SYSCALLS.getStreamFromFD(), buf = SYSCALLS.get(), count = SYSCALLS.get(), zero = SYSCALLS.getZero(), offset = SYSCALLS.get64();
-    return FS.read(stream, {{{ heapAndOffset('HEAP8', 'buf') }}}, count, offset);
-  },
-  __syscall181: function(which, varargs) { // pwrite64
-    var stream = SYSCALLS.getStreamFromFD(), buf = SYSCALLS.get(), count = SYSCALLS.get(), zero = SYSCALLS.getZero(), offset = SYSCALLS.get64();
-    return FS.write(stream, {{{ heapAndOffset('HEAP8', 'buf') }}}, count, offset);
-  },
-  __syscall183: function(which, varargs) { // getcwd
-    var buf = SYSCALLS.get(), size = SYSCALLS.get();
-    if (size === 0) return -{{{ cDefine('EINVAL') }}};
-    var cwd = FS.cwd();
-    var cwdLengthInBytes = lengthBytesUTF8(cwd);
-    if (size < cwdLengthInBytes + 1) return -{{{ cDefine('ERANGE') }}};
-    stringToUTF8(cwd, buf, size);
-    return buf;
-  },
-  __syscall191: function(which, varargs) { // ugetrlimit
-#if SYSCALL_DEBUG
-    err('warning: untested syscall');
-#endif
-    var resource = SYSCALLS.get(), rlim = SYSCALLS.get();
-    {{{ makeSetValue('rlim', C_STRUCTS.rlimit.rlim_cur, '-1', 'i32') }}};  // RLIM_INFINITY
-    {{{ makeSetValue('rlim', C_STRUCTS.rlimit.rlim_cur + 4, '-1', 'i32') }}};  // RLIM_INFINITY
-    {{{ makeSetValue('rlim', C_STRUCTS.rlimit.rlim_max, '-1', 'i32') }}};  // RLIM_INFINITY
-    {{{ makeSetValue('rlim', C_STRUCTS.rlimit.rlim_max + 4, '-1', 'i32') }}};  // RLIM_INFINITY
-    return 0; // just report no limits
-  },
-  __syscall192__deps: ['_emscripten_syscall_mmap2'],
-  __syscall192: function(which, varargs) { // mmap2
-    var addr = SYSCALLS.get(), len = SYSCALLS.get(), prot = SYSCALLS.get(), flags = SYSCALLS.get(), fd = SYSCALLS.get(), off = SYSCALLS.get()
-    return __emscripten_syscall_mmap2(addr, len, prot, flags, fd, off);
-  },
-  __syscall193: function(which, varargs) { // truncate64
-    var path = SYSCALLS.getStr(), zero = SYSCALLS.getZero(), length = SYSCALLS.get64();
-    FS.truncate(path, length);
-    return 0;
-  },
-  __syscall194: function(which, varargs) { // ftruncate64
-    var fd = SYSCALLS.get(), zero = SYSCALLS.getZero(), length = SYSCALLS.get64();
-    FS.ftruncate(fd, length);
-    return 0;
-  },
-  __syscall195: function(which, varargs) { // SYS_stat64
-    var path = SYSCALLS.getStr(), buf = SYSCALLS.get();
-    return SYSCALLS.doStat(FS.stat, path, buf);
-  },
-  __syscall196: function(which, varargs) { // SYS_lstat64
-    var path = SYSCALLS.getStr(), buf = SYSCALLS.get();
-    return SYSCALLS.doStat(FS.lstat, path, buf);
-  },
-  __syscall197: function(which, varargs) { // SYS_fstat64
-    var stream = SYSCALLS.getStreamFromFD(), buf = SYSCALLS.get();
-    return SYSCALLS.doStat(FS.stat, stream.path, buf);
-  },
-  __syscall198: function(which, varargs) { // lchown32
-    var path = SYSCALLS.getStr(), owner = SYSCALLS.get(), group = SYSCALLS.get();
-    FS.chown(path, owner, group); // XXX we ignore the 'l' aspect, and do the same as chown
-    return 0;
-  },
-  __syscall199__sig: 'iii',
-  __syscall199: '__syscall202',     // getuid32
-  __syscall200__sig: 'iii',
-  __syscall200: '__syscall202',     // getgid32
-  __syscall201__sig: 'iii',
-  __syscall201: '__syscall202',     // geteuid32
-  __syscall202: function(which, varargs) { // getgid32
-    return 0;
-  },
-  __syscall207: function(which, varargs) { // fchown32
-    var fd = SYSCALLS.get(), owner = SYSCALLS.get(), group = SYSCALLS.get();
-    FS.fchown(fd, owner, group);
-    return 0;
-  },
-  __syscall212: function(which, varargs) { // chown32
-    var path = SYSCALLS.getStr(), owner = SYSCALLS.get(), group = SYSCALLS.get();
-    FS.chown(path, owner, group);
-    return 0;
-  },
-  __syscall203__sig: 'iii',
-  __syscall203: '__syscall214',     // setreuid32
-  __syscall204__sig: 'iii',
-  __syscall204: '__syscall214',     // setregid32
-  __syscall213__sig: 'iii',
-  __syscall213: '__syscall214',     // setuid32
-  __syscall214: function(which, varargs) { // setgid32
-    var uid = SYSCALLS.get();
-    if (uid !== 0) return -{{{ cDefine('EPERM') }}};
-    return 0;
-  },
-  __syscall205: function(which, varargs) { // getgroups32
-    var size = SYSCALLS.get(), list = SYSCALLS.get();
-    if (size < 1) return -{{{ cDefine('EINVAL') }}};
-    {{{ makeSetValue('list', '0', '0', 'i32') }}};
-    return 1;
-  },
-  __syscall208__sig: 'iii',
-  __syscall208: '__syscall210',     // setresuid32
-  __syscall210: function(which, varargs) { // setresgid32
-    var ruid = SYSCALLS.get(), euid = SYSCALLS.get(), suid = SYSCALLS.get();
-    if (euid !== 0) return -{{{ cDefine('EPERM') }}};
-    return 0;
-  },
-  __syscall209__sig: 'iii',
-  __syscall209: '__syscall211',     // getresuid
-  __syscall211: function(which, varargs) { // getresgid32
-#if SYSCALL_DEBUG
-    err('warning: untested syscall');
-#endif
-    var ruid = SYSCALLS.get(), euid = SYSCALLS.get(), suid = SYSCALLS.get();
-    {{{ makeSetValue('ruid', '0', '0', 'i32') }}};
-    {{{ makeSetValue('euid', '0', '0', 'i32') }}};
-    {{{ makeSetValue('suid', '0', '0', 'i32') }}};
-    return 0;
-  },
-  __syscall218: function(which, varargs) { // mincore
-    return -{{{ cDefine('ENOSYS') }}}; // unsupported feature
-  },
-  __syscall219: function(which, varargs) { // madvise
-    return 0; // advice is welcome, but ignored
-  },
-  __syscall220: function(which, varargs) { // SYS_getdents64
-    var stream = SYSCALLS.getStreamFromFD(), dirp = SYSCALLS.get(), count = SYSCALLS.get();
-    if (!stream.getdents) {
-      stream.getdents = FS.readdir(stream.path);
-    }
-
-    var struct_size = {{{ C_STRUCTS.dirent.__size__ }}};
-    var pos = 0;
-    var off = FS.llseek(stream, 0, {{{ cDefine('SEEK_CUR') }}});
-
-    var idx = Math.floor(off / struct_size);
-
-    while (idx < stream.getdents.length && pos + struct_size <= count) {
-      var id;
-      var type;
-      var name = stream.getdents[idx];
-      if (name[0] === '.') {
-        id = 1;
-        type = 4; // DT_DIR
-      } else {
-        var child = FS.lookupNode(stream.node, name);
-        id = child.id;
-        type = FS.isChrdev(child.mode) ? 2 :  // DT_CHR, character device.
-               FS.isDir(child.mode) ? 4 :     // DT_DIR, directory.
-               FS.isLink(child.mode) ? 10 :   // DT_LNK, symbolic link.
-               8;                             // DT_REG, regular file.
-      }
-      {{{ makeSetValue('dirp + pos', C_STRUCTS.dirent.d_ino, 'id', 'i64') }}};
-      {{{ makeSetValue('dirp + pos', C_STRUCTS.dirent.d_off, '(idx + 1) * struct_size', 'i64') }}};
-      {{{ makeSetValue('dirp + pos', C_STRUCTS.dirent.d_reclen, C_STRUCTS.dirent.__size__, 'i16') }}};
-      {{{ makeSetValue('dirp + pos', C_STRUCTS.dirent.d_type, 'type', 'i8') }}};
-      stringToUTF8(name, dirp + pos + {{{ C_STRUCTS.dirent.d_name }}}, 256);
-      pos += struct_size;
-      idx += 1;
-    }
-    FS.llseek(stream, idx * struct_size, {{{ cDefine('SEEK_SET') }}});
-    return pos;
-  },
-  __syscall221__deps: ['__setErrNo'],
-  __syscall221: function(which, varargs) { // fcntl64
-#if SYSCALLS_REQUIRE_FILESYSTEM == 0
-#if SYSCALL_DEBUG
-    err('no-op in fcntl64 syscall due to SYSCALLS_REQUIRE_FILESYSTEM=0');
-#endif
-    return 0;
-#else
-    var stream = SYSCALLS.getStreamFromFD(), cmd = SYSCALLS.get();
-    switch (cmd) {
-      case {{{ cDefine('F_DUPFD') }}}: {
-        var arg = SYSCALLS.get();
-        if (arg < 0) {
-          return -{{{ cDefine('EINVAL') }}};
-        }
-        var newStream;
-        newStream = FS.open(stream.path, stream.flags, 0, arg);
-        return newStream.fd;
-      }
-      case {{{ cDefine('F_GETFD') }}}:
-      case {{{ cDefine('F_SETFD') }}}:
-        return 0;  // FD_CLOEXEC makes no sense for a single process.
-      case {{{ cDefine('F_GETFL') }}}:
-        return stream.flags;
-      case {{{ cDefine('F_SETFL') }}}: {
-        var arg = SYSCALLS.get();
-        stream.flags |= arg;
-        return 0;
-      }
-      case {{{ cDefine('F_GETLK') }}}:
-      /* case {{{ cDefine('F_GETLK64') }}}: Currently in musl F_GETLK64 has same value as F_GETLK, so omitted to avoid duplicate case blocks. If that changes, uncomment this */ {
-        {{{ assert(cDefine('F_GETLK') === cDefine('F_GETLK64')), '' }}}
-        var arg = SYSCALLS.get();
-        var offset = {{{ C_STRUCTS.flock.l_type }}};
-        // We're always unlocked.
-        {{{ makeSetValue('arg', 'offset', cDefine('F_UNLCK'), 'i16') }}};
-        return 0;
-      }
-      case {{{ cDefine('F_SETLK') }}}:
-      case {{{ cDefine('F_SETLKW') }}}:
-      /* case {{{ cDefine('F_SETLK64') }}}: Currently in musl F_SETLK64 has same value as F_SETLK, so omitted to avoid duplicate case blocks. If that changes, uncomment this */
-      /* case {{{ cDefine('F_SETLKW64') }}}: Currently in musl F_SETLKW64 has same value as F_SETLKW, so omitted to avoid duplicate case blocks. If that changes, uncomment this */
-        {{{ assert(cDefine('F_SETLK64') === cDefine('F_SETLK')), '' }}}
-        {{{ assert(cDefine('F_SETLKW64') === cDefine('F_SETLKW')), '' }}}
-        return 0; // Pretend that the locking is successful.
-      case {{{ cDefine('F_GETOWN_EX') }}}:
-      case {{{ cDefine('F_SETOWN') }}}:
-        return -{{{ cDefine('EINVAL') }}}; // These are for sockets. We don't have them fully implemented yet.
-      case {{{ cDefine('F_GETOWN') }}}:
-        // musl trusts getown return values, due to a bug where they must be, as they overlap with errors. just return -1 here, so fnctl() returns that, and we set errno ourselves.
-        ___setErrNo({{{ cDefine('EINVAL') }}});
-        return -1;
-      default: {
-#if SYSCALL_DEBUG
-        err('warning: fctl64 unrecognized command ' + cmd);
-#endif
-        return -{{{ cDefine('EINVAL') }}};
-      }
-    }
-#endif // SYSCALLS_REQUIRE_FILESYSTEM
-  },
-  __syscall252: function(which, varargs) { // exit_group
-    var status = SYSCALLS.get();
-    exit(status);
-    return 0;
-  },
-  __syscall268: function(which, varargs) { // statfs64
-    var path = SYSCALLS.getStr(), size = SYSCALLS.get(), buf = SYSCALLS.get();
-#if ASSERTIONS
-    assert(size === {{{ C_STRUCTS.statfs.__size__ }}});
-#endif
-    // NOTE: None of the constants here are true. We're just returning safe and
-    //       sane values.
-    {{{ makeSetValue('buf', C_STRUCTS.statfs.f_bsize, '4096', 'i32') }}};
-    {{{ makeSetValue('buf', C_STRUCTS.statfs.f_frsize, '4096', 'i32') }}};
-    {{{ makeSetValue('buf', C_STRUCTS.statfs.f_blocks, '1000000', 'i32') }}};
-    {{{ makeSetValue('buf', C_STRUCTS.statfs.f_bfree, '500000', 'i32') }}};
-    {{{ makeSetValue('buf', C_STRUCTS.statfs.f_bavail, '500000', 'i32') }}};
-    {{{ makeSetValue('buf', C_STRUCTS.statfs.f_files, 'FS.nextInode', 'i32') }}};
-    {{{ makeSetValue('buf', C_STRUCTS.statfs.f_ffree, '1000000', 'i32') }}};
-    {{{ makeSetValue('buf', C_STRUCTS.statfs.f_fsid, '42', 'i32') }}};
-    {{{ makeSetValue('buf', C_STRUCTS.statfs.f_flags, '2', 'i32') }}};  // ST_NOSUID
-    {{{ makeSetValue('buf', C_STRUCTS.statfs.f_namelen, '255', 'i32') }}};
-    return 0;
-  },
-  __syscall269: function(which, varargs) { // fstatfs64
-    var stream = SYSCALLS.getStreamFromFD(), size = SYSCALLS.get(), buf = SYSCALLS.get();
-    return ___syscall([268, 0, size, buf], 0);
-  },
-  __syscall272: function(which, varargs) { // fadvise64_64
-    return 0; // your advice is important to us (but we can't use it)
-  },
-  __syscall295: function(which, varargs) { // openat
-#if SYSCALL_DEBUG
-    err('warning: untested syscall');
-#endif
-    var dirfd = SYSCALLS.get(), path = SYSCALLS.getStr(), flags = SYSCALLS.get(), mode = SYSCALLS.get();
-    path = SYSCALLS.calculateAt(dirfd, path);
-    return FS.open(path, flags, mode).fd;
-  },
-  __syscall296: function(which, varargs) { // mkdirat
-#if SYSCALL_DEBUG
-    err('warning: untested syscall');
-#endif
-    var dirfd = SYSCALLS.get(), path = SYSCALLS.getStr(), mode = SYSCALLS.get();
-    path = SYSCALLS.calculateAt(dirfd, path);
-    return SYSCALLS.doMkdir(path, mode);
-  },
-  __syscall297: function(which, varargs) { // mknodat
-#if SYSCALL_DEBUG
-    err('warning: untested syscall');
-#endif
-    var dirfd = SYSCALLS.get(), path = SYSCALLS.getStr(), mode = SYSCALLS.get(), dev = SYSCALLS.get();
-    path = SYSCALLS.calculateAt(dirfd, path);
-    return SYSCALLS.doMknod(path, mode, dev);
-  },
-  __syscall298: function(which, varargs) { // fchownat
-#if SYSCALL_DEBUG
-    err('warning: untested syscall');
-#endif
-    var dirfd = SYSCALLS.get(), path = SYSCALLS.getStr(), owner = SYSCALLS.get(), group = SYSCALLS.get(), flags = SYSCALLS.get();
-#if ASSERTIONS
-    assert(flags === 0);
-#endif
-    path = SYSCALLS.calculateAt(dirfd, path);
-    FS.chown(path, owner, group);
-    return 0;
-  },
-  __syscall299: function(which, varargs) { // futimesat
-    abort('futimesat is obsolete');
-  },
-  __syscall300: function(which, varargs) { // fstatat64
-    var dirfd = SYSCALLS.get(), path = SYSCALLS.getStr(), buf = SYSCALLS.get(), flags = SYSCALLS.get();
-    var nofollow = flags & {{{ cDefine('AT_SYMLINK_NOFOLLOW') }}};
-    flags = flags & (~{{{ cDefine('AT_SYMLINK_NOFOLLOW') }}});
-#if ASSERTIONS
-    assert(!flags, flags);
-#endif
-    path = SYSCALLS.calculateAt(dirfd, path);
-    return SYSCALLS.doStat(nofollow ? FS.lstat : FS.stat, path, buf);
-  },
-  __syscall301: function(which, varargs) { // unlinkat
-    var dirfd = SYSCALLS.get(), path = SYSCALLS.getStr(), flags = SYSCALLS.get();
-    path = SYSCALLS.calculateAt(dirfd, path);
-    if (flags === 0) {
-      FS.unlink(path);
-    } else if (flags === {{{ cDefine('AT_REMOVEDIR') }}}) {
-      FS.rmdir(path);
-    } else {
-      abort('Invalid flags passed to unlinkat');
-    }
-    return 0;
-  },
-  __syscall302: function(which, varargs) { // renameat
-#if SYSCALL_DEBUG
-    err('warning: untested syscall');
-#endif
-    var olddirfd = SYSCALLS.get(), oldpath = SYSCALLS.getStr(), newdirfd = SYSCALLS.get(), newpath = SYSCALLS.getStr();
-    oldpath = SYSCALLS.calculateAt(olddirfd, oldpath);
-    newpath = SYSCALLS.calculateAt(newdirfd, newpath);
-    FS.rename(oldpath, newpath);
-    return 0;
-  },
-  __syscall303: function(which, varargs) { // linkat
-    return -{{{ cDefine('EMLINK') }}}; // no hardlinks for us
-  },
-  __syscall304: function(which, varargs) { // symlinkat
-#if SYSCALL_DEBUG
-    err('warning: untested syscall');
-#endif
-    var target = SYSCALLS.get(), newdirfd = SYSCALLS.get(), linkpath = SYSCALLS.get();
-    linkpath = SYSCALLS.calculateAt(newdirfd, linkpath);
-    FS.symlink(target, linkpath);
-    return 0;
-  },
-  __syscall305: function(which, varargs) { // readlinkat
-#if SYSCALL_DEBUG
-    err('warning: untested syscall');
-#endif
-    var dirfd = SYSCALLS.get(), path = SYSCALLS.getStr(), buf = SYSCALLS.get(), bufsize = SYSCALLS.get();
-    path = SYSCALLS.calculateAt(dirfd, path);
-    return SYSCALLS.doReadlink(path, buf, bufsize);
-  },
-  __syscall306: function(which, varargs) { // fchmodat
-#if SYSCALL_DEBUG
-    err('warning: untested syscall');
-#endif
-    var dirfd = SYSCALLS.get(), path = SYSCALLS.getStr(), mode = SYSCALLS.get(), flags = SYSCALLS.get();
-#if ASSERTIONS
-    assert(flags === 0);
-#endif
-    path = SYSCALLS.calculateAt(dirfd, path);
-    FS.chmod(path, mode);
-    return 0;
-  },
-  __syscall307: function(which, varargs) { // faccessat
-#if SYSCALL_DEBUG
-    err('warning: untested syscall');
-#endif
-    var dirfd = SYSCALLS.get(), path = SYSCALLS.getStr(), amode = SYSCALLS.get(), flags = SYSCALLS.get();
-#if ASSERTIONS
-    assert(flags === 0);
-#endif
-    path = SYSCALLS.calculateAt(dirfd, path);
-    return SYSCALLS.doAccess(path, amode);
-  },
-  __syscall308: function(which, varargs) { // pselect
-    return -{{{ cDefine('ENOSYS') }}}; // unsupported feature
-  },
-  __syscall320: function(which, varargs) { // utimensat
-#if SYSCALL_DEBUG
-    err('warning: untested syscall');
-#endif
-    var dirfd = SYSCALLS.get(), path = SYSCALLS.getStr(), times = SYSCALLS.get(), flags = SYSCALLS.get();
-#if ASSERTIONS
-    assert(flags === 0);
-#endif
-    path = SYSCALLS.calculateAt(dirfd, path);
-    var seconds = {{{ makeGetValue('times', C_STRUCTS.timespec.tv_sec, 'i32') }}};
-    var nanoseconds = {{{ makeGetValue('times', C_STRUCTS.timespec.tv_nsec, 'i32') }}};
-    var atime = (seconds*1000) + (nanoseconds/(1000*1000));
-    times += {{{ C_STRUCTS.timespec.__size__ }}};
-    seconds = {{{ makeGetValue('times', C_STRUCTS.timespec.tv_sec, 'i32') }}};
-    nanoseconds = {{{ makeGetValue('times', C_STRUCTS.timespec.tv_nsec, 'i32') }}};
-    var mtime = (seconds*1000) + (nanoseconds/(1000*1000));
-    FS.utime(path, atime, mtime);
-    return 0;  
-  },
-  __syscall324: function(which, varargs) { // fallocate
-    var stream = SYSCALLS.getStreamFromFD(), mode = SYSCALLS.get(), offset = SYSCALLS.get64(), len = SYSCALLS.get64();
-#if ASSERTIONS
-    assert(mode === 0);
-#endif
-    FS.allocate(stream, offset, len);
-    return 0;
-  },
-  __syscall330: function(which, varargs) { // dup3
-#if SYSCALL_DEBUG
-    err('warning: untested syscall');
-#endif
-    var old = SYSCALLS.getStreamFromFD(), suggestFD = SYSCALLS.get(), flags = SYSCALLS.get();
-#if ASSERTIONS
-    assert(!flags);
-#endif
-    if (old.fd === suggestFD) return -{{{ cDefine('EINVAL') }}};
-    return SYSCALLS.doDup(old.path, old.flags, suggestFD);
-  },
-  __syscall331: function(which, varargs) { // pipe2
-    return -{{{ cDefine('ENOSYS') }}}; // unsupported feature
-  },
-  __syscall333: function(which, varargs) { // preadv
-#if SYSCALL_DEBUG
-    err('warning: untested syscall');
-#endif
-    var stream = SYSCALLS.getStreamFromFD(), iov = SYSCALLS.get(), iovcnt = SYSCALLS.get(), offset = SYSCALLS.get();
-    return SYSCALLS.doReadv(stream, iov, iovcnt, offset);
-  },
-  __syscall334: function(which, varargs) { // pwritev
-#if SYSCALL_DEBUG
-    err('warning: untested syscall');
-#endif
-    var stream = SYSCALLS.getStreamFromFD(), iov = SYSCALLS.get(), iovcnt = SYSCALLS.get(), offset = SYSCALLS.get();
-    return SYSCALLS.doWritev(stream, iov, iovcnt, offset);
-  },
-  __syscall337: function(which, varargs) { // recvmmsg
-#if SYSCALL_DEBUG
-    err('warning: ignoring SYS_recvmmsg');
-#endif
-    return 0;
-  },
-  __syscall340: function(which, varargs) { // prlimit64
-    var pid = SYSCALLS.get(), resource = SYSCALLS.get(), new_limit = SYSCALLS.get(), old_limit = SYSCALLS.get();
-    if (old_limit) { // just report no limits
-      {{{ makeSetValue('old_limit', C_STRUCTS.rlimit.rlim_cur, '-1', 'i32') }}};  // RLIM_INFINITY
-      {{{ makeSetValue('old_limit', C_STRUCTS.rlimit.rlim_cur + 4, '-1', 'i32') }}};  // RLIM_INFINITY
-      {{{ makeSetValue('old_limit', C_STRUCTS.rlimit.rlim_max, '-1', 'i32') }}};  // RLIM_INFINITY
-      {{{ makeSetValue('old_limit', C_STRUCTS.rlimit.rlim_max + 4, '-1', 'i32') }}};  // RLIM_INFINITY
-    }
-    return 0;
-  },
-  __syscall345: function(which, varargs) { // sendmmsg
-#if SYSCALL_DEBUG
-    err('warning: ignoring SYS_sendmmsg');
-#endif
-    return 0;
-  },
-
-  // WASI (WebAssembly System Interface) I/O support.
-  // This is the set of syscalls that use the FS etc. APIs. The rest is in
-  // library_wasi.js.
-
-#if SYSCALLS_REQUIRE_FILESYSTEM == 0
-  $flush_NO_FILESYSTEM: function() {
-    // flush anything remaining in the buffers during shutdown
-    var fflush = Module["_fflush"];
-    if (fflush) fflush(0);
-    var buffers = SYSCALLS.buffers;
-    if (buffers[1].length) SYSCALLS.printChar(1, {{{ charCode("\n") }}});
-    if (buffers[2].length) SYSCALLS.printChar(2, {{{ charCode("\n") }}});
-  },
-  fd_write__deps: ['$flush_NO_FILESYSTEM'],
-#if EXIT_RUNTIME == 1 && !MINIMAL_RUNTIME // MINIMAL_RUNTIME does not have __ATEXIT__ (so it does not get flushed stdout at program exit - programs in MINIMAL_RUNTIME do not have a concept of exiting)
-  fd_write__postset: '__ATEXIT__.push(flush_NO_FILESYSTEM);',
-#endif
-#endif
-  fd_write: function(fd, iov, iovcnt, pnum) {
-#if SYSCALLS_REQUIRE_FILESYSTEM
-    var stream = SYSCALLS.getStreamFromFD(fd);
-    var num = SYSCALLS.doWritev(stream, iov, iovcnt);
-#else
-    // hack to support printf in SYSCALLS_REQUIRE_FILESYSTEM=0
-    var num = 0;
-    for (var i = 0; i < iovcnt; i++) {
-      var ptr = {{{ makeGetValue('iov', 'i*8', 'i32') }}};
-      var len = {{{ makeGetValue('iov', 'i*8 + 4', 'i32') }}};
-      for (var j = 0; j < len; j++) {
-        SYSCALLS.printChar(fd, HEAPU8[ptr+j]);
-      }
-      num += len;
-    }
-#endif // SYSCALLS_REQUIRE_FILESYSTEM
-    {{{ makeSetValue('pnum', 0, 'num', 'i32') }}}
-    return 0;
-  },
-  fd_close: function(fd) {
-#if SYSCALLS_REQUIRE_FILESYSTEM
-    var stream = SYSCALLS.getStreamFromFD(fd);
-    FS.close(stream);
-#else
-#if ASSERTIONS
-    abort('it should not be possible to operate on streams when !SYSCALLS_REQUIRE_FILESYSTEM');
-#endif
-#endif
-    return 0;
-  },
-  fd_read: function(fd, iov, iovcnt, pnum) {
-    var stream = SYSCALLS.getStreamFromFD(fd);
-    var num = SYSCALLS.doReadv(stream, iov, iovcnt);
-    {{{ makeSetValue('pnum', 0, 'num', 'i32') }}}
-    return 0;
-  },
-  fd_seek: function(fd, offset_low, offset_high, whence, newOffset) {
-#if SYSCALLS_REQUIRE_FILESYSTEM
-    var stream = SYSCALLS.getStreamFromFD(fd);
-    var HIGH_OFFSET = 0x100000000; // 2^32
-    // use an unsigned operator on low and shift high by 32-bits
-    var offset = offset_high * HIGH_OFFSET + (offset_low >>> 0);
-
-    var DOUBLE_LIMIT = 0x20000000000000; // 2^53
-    // we also check for equality since DOUBLE_LIMIT + 1 == DOUBLE_LIMIT
-    if (offset <= -DOUBLE_LIMIT || offset >= DOUBLE_LIMIT) {
-      return -{{{ cDefine('EOVERFLOW') }}};
-    }
-
-    FS.llseek(stream, offset, whence);
-    {{{ makeSetValue('newOffset', '0', 'stream.position', 'i64') }}};
-    if (stream.getdents && offset === 0 && whence === {{{ cDefine('SEEK_SET') }}}) stream.getdents = null; // reset readdir state
-#else
-#if ASSERTIONS
-    abort('it should not be possible to operate on streams when !SYSCALLS_REQUIRE_FILESYSTEM');
-#endif
-#endif
-    return 0;
-  },
-  fd_fdstat_get: function(fd, pbuf) {
-    var stream = SYSCALLS.getStreamFromFD(fd);
-    // All character devices are terminals (other things a Linux system would
-    // assume is a character device, like the mouse, we have special APIs for).
-    var type = stream.tty ? {{{ cDefine('__WASI_FILETYPE_CHARACTER_DEVICE') }}} :
-               FS.isDir(stream.mode) ? {{{ cDefine('__WASI_FILETYPE_DIRECTORY') }}} :
-               FS.isLink(stream.mode) ? {{{ cDefine('__WASI_FILETYPE_SYMBOLIC_LINK') }}} :
-               {{{ cDefine('__WASI_FILETYPE_REGULAR_FILE') }}};
-    {{{ makeSetValue('pbuf', C_STRUCTS.__wasi_fdstat_t.fs_filetype, 'type', 'i8') }}};
-    // TODO {{{ makeSetValue('pbuf', C_STRUCTS.__wasi_fdstat_t.fs_flags, '?', 'i16') }}};
-    // TODO {{{ makeSetValue('pbuf', C_STRUCTS.__wasi_fdstat_t.fs_rights_base, '?', 'i64') }}};
-    // TODO {{{ makeSetValue('pbuf', C_STRUCTS.__wasi_fdstat_t.fs_rights_inheriting, '?', 'i64') }}};
-    return 0;
-  },
-#if EMTERPRETIFY_ASYNC
-  fd_sync__deps: ['$EmterpreterAsync'],
-#endif
-  fd_sync: function(fd) {
-    var stream = SYSCALLS.getStreamFromFD(fd);
-#if EMTERPRETIFY_ASYNC
-    return EmterpreterAsync.handle(function(resume) {
-      var mount = stream.node.mount;
-      if (!mount.type.syncfs) {
-        // We write directly to the file system, so there's nothing to do here.
-        resume(function() { return 0 });
-        return;
-      }
-      mount.type.syncfs(mount, false, function(err) {
-        if (err) {
-          resume(function() { return {{{ cDefine('EIO') }}} });
-          return;
-        }
-        resume(function() { return 0 });
-      });
-    });
-#else
-#if WASM_BACKEND && ASYNCIFY
-    return Asyncify.handleSleep(function(wakeUp) {
-      var mount = stream.node.mount;
-      if (!mount.type.syncfs) {
-        // We write directly to the file system, so there's nothing to do here.
-        wakeUp(0);
-        return;
-      }
-      mount.type.syncfs(mount, false, function(err) {
-        if (err) {
-          wakeUp(function() { return {{{ cDefine('EIO') }}} });
-          return;
-        }
-        wakeUp(0);
-      });
-    });
-#else
-    if (stream.stream_ops && stream.stream_ops.fsync) {
-      return -stream.stream_ops.fsync(stream);
-    }
-    return 0; // we can't do anything synchronously; the in-memory FS is already synced to
-#endif // WASM_BACKEND && ASYNCIFY
-#endif // EMTERPRETIFY_ASYNC
-  },
-};
-
-if (SYSCALL_DEBUG) {
-  var SYSCALL_NAME_TO_CODE = {
-    SYS_restart_syscall: 0,
-    SYS_exit: 1,
-    SYS_fork: 2,
-    SYS_read: 3,
-    SYS_write: 4,
-    SYS_open: 5,
-    SYS_close: 6,
-    SYS_waitpid: 7,
-    SYS_creat: 8,
-    SYS_link: 9,
-    SYS_unlink: 10,
-    SYS_execve: 11,
-    SYS_chdir: 12,
-    SYS_time: 13,
-    SYS_mknod: 14,
-    SYS_chmod: 15,
-    SYS_lchown: 16,
-    SYS_break: 17,
-    SYS_oldstat: 18,
-    SYS_lseek: 19,
-    SYS_getpid: 20,
-    SYS_mount: 21,
-    SYS_umount: 22,
-    SYS_setuid: 23,
-    SYS_getuid: 24,
-    SYS_stime: 25,
-    SYS_ptrace: 26,
-    SYS_alarm: 27,
-    SYS_oldfstat: 28,
-    SYS_pause: 29,
-    SYS_utime: 30,
-    SYS_stty: 31,
-    SYS_gtty: 32,
-    SYS_access: 33,
-    SYS_nice: 34,
-    SYS_ftime: 35,
-    SYS_sync: 36,
-    SYS_kill: 37,
-    SYS_rename: 38,
-    SYS_mkdir: 39,
-    SYS_rmdir: 40,
-    SYS_dup: 41,
-    SYS_pipe: 42,
-    SYS_times: 43,
-    SYS_prof: 44,
-    SYS_brk: 45,
-    SYS_setgid: 46,
-    SYS_getgid: 47,
-    SYS_signal: 48,
-    SYS_geteuid: 49,
-    SYS_getegid: 50,
-    SYS_acct: 51,
-    SYS_umount2: 52,
-    SYS_lock: 53,
-    SYS_ioctl: 54,
-    SYS_fcntl: 55,
-    SYS_mpx: 56,
-    SYS_setpgid: 57,
-    SYS_ulimit: 58,
-    SYS_oldolduname: 59,
-    SYS_umask: 60,
-    SYS_chroot: 61,
-    SYS_ustat: 62,
-    SYS_dup2: 63,
-    SYS_getppid: 64,
-    SYS_getpgrp: 65,
-    SYS_setsid: 66,
-    SYS_sigaction: 67,
-    SYS_sgetmask: 68,
-    SYS_ssetmask: 69,
-    SYS_setreuid: 70,
-    SYS_setregid: 71,
-    SYS_sigsuspend: 72,
-    SYS_sigpending: 73,
-    SYS_sethostname: 74,
-    SYS_setrlimit: 75,
-    SYS_getrlimit: 76   /* Back compatible 2Gig limited rlimit */,
-    SYS_getrusage: 77,
-    SYS_gettimeofday: 78,
-    SYS_settimeofday: 79,
-    SYS_getgroups: 80,
-    SYS_setgroups: 81,
-    SYS_select: 82,
-    SYS_symlink: 83,
-    SYS_oldlstat: 84,
-    SYS_readlink: 85,
-    SYS_uselib: 86,
-    SYS_swapon: 87,
-    SYS_reboot: 88,
-    SYS_readdir: 89,
-    SYS_mmap: 90,
-    SYS_munmap: 91,
-    SYS_truncate: 92,
-    SYS_ftruncate: 93,
-    SYS_fchmod: 94,
-    SYS_fchown: 95,
-    SYS_getpriority: 96,
-    SYS_setpriority: 97,
-    SYS_profil: 98,
-    SYS_statfs: 99,
-    SYS_fstatfs: 100,
-    SYS_ioperm: 101,
-    SYS_socketcall: 102,
-    SYS_syslog: 103,
-    SYS_setitimer: 104,
-    SYS_getitimer: 105,
-    SYS_stat: 106,
-    SYS_lstat: 107,
-    SYS_fstat: 108,
-    SYS_olduname: 109,
-    SYS_iopl: 110,
-    SYS_vhangup: 111,
-    SYS_idle: 112,
-    SYS_vm86old: 113,
-    SYS_wait4: 114,
-    SYS_swapoff: 115,
-    SYS_sysinfo: 116,
-    SYS_ipc: 117,
-    SYS_fsync: 118,
-    SYS_sigreturn: 119,
-    SYS_clone: 120,
-    SYS_setdomainname: 121,
-    SYS_uname: 122,
-    SYS_modify_ldt: 123,
-    SYS_adjtimex: 124,
-    SYS_mprotect: 125,
-    SYS_sigprocmask: 126,
-    SYS_create_module: 127,
-    SYS_init_module: 128,
-    SYS_delete_module: 129,
-    SYS_get_kernel_syms: 130,
-    SYS_quotactl: 131,
-    SYS_getpgid: 132,
-    SYS_fchdir: 133,
-    SYS_bdflush: 134,
-    SYS_sysfs: 135,
-    SYS_personality: 136,
-    SYS_afs_syscall: 137,
-    SYS_setfsuid: 138,
-    SYS_setfsgid: 139,
-    SYS__llseek: 140,
-    SYS_getdents: 141,
-    SYS__newselect: 142,
-    SYS_flock: 143,
-    SYS_msync: 144,
-    SYS_readv: 145,
-    SYS_writev: 146,
-    SYS_getsid: 147,
-    SYS_fdatasync: 148,
-    SYS__sysctl: 149,
-    SYS_mlock: 150,
-    SYS_munlock: 151,
-    SYS_mlockall: 152,
-    SYS_munlockall: 153,
-    SYS_sched_setparam: 154,
-    SYS_sched_getparam: 155,
-    SYS_sched_setscheduler: 156,
-    SYS_sched_getscheduler: 157,
-    SYS_sched_yield: 158,
-    SYS_sched_get_priority_max: 159,
-    SYS_sched_get_priority_min: 160,
-    SYS_sched_rr_get_interval: 161,
-    SYS_nanosleep: 162,
-    SYS_mremap: 163,
-    SYS_setresuid: 164,
-    SYS_getresuid: 165,
-    SYS_vm86: 166,
-    SYS_query_module: 167,
-    SYS_poll: 168,
-    SYS_nfsservctl: 169,
-    SYS_setresgid: 170,
-    SYS_getresgid: 171,
-    SYS_prctl: 172,
-    SYS_rt_sigreturn: 173,
-    SYS_rt_sigaction: 174,
-    SYS_rt_sigprocmask: 175,
-    SYS_rt_sigpending: 176,
-    SYS_rt_sigtimedwait: 177,
-    SYS_rt_sigqueueinfo: 178,
-    SYS_rt_sigsuspend: 179,
-    SYS_pread64: 180,
-    SYS_pwrite64: 181,
-    SYS_chown: 182,
-    SYS_getcwd: 183,
-    SYS_capget: 184,
-    SYS_capset: 185,
-    SYS_sigaltstack: 186,
-    SYS_sendfile: 187,
-    SYS_getpmsg: 188,
-    SYS_putpmsg: 189,
-    SYS_vfork: 190,
-    SYS_ugetrlimit: 191,
-    SYS_mmap2: 192,
-    SYS_truncate64: 193,
-    SYS_ftruncate64: 194,
-    SYS_stat64: 195,
-    SYS_lstat64: 196,
-    SYS_fstat64: 197,
-    SYS_lchown32: 198,
-    SYS_getuid32: 199,
-    SYS_getgid32: 200,
-    SYS_geteuid32: 201,
-    SYS_getegid32: 202,
-    SYS_setreuid32: 203,
-    SYS_setregid32: 204,
-    SYS_getgroups32: 205,
-    SYS_setgroups32: 206,
-    SYS_fchown32: 207,
-    SYS_setresuid32: 208,
-    SYS_getresuid32: 209,
-    SYS_setresgid32: 210,
-    SYS_getresgid32: 211,
-    SYS_chown32: 212,
-    SYS_setuid32: 213,
-    SYS_setgid32: 214,
-    SYS_setfsuid32: 215,
-    SYS_setfsgid32: 216,
-    SYS_pivot_root: 217,
-    SYS_mincore: 218,
-    SYS_madvise: 219,
-    SYS_madvise1: 219,
-    SYS_getdents64: 220,
-    SYS_fcntl64: 221 /* 223 is unused */,
-    SYS_gettid: 224,
-    SYS_readahead: 225,
-    SYS_setxattr: 226,
-    SYS_lsetxattr: 227,
-    SYS_fsetxattr: 228,
-    SYS_getxattr: 229,
-    SYS_lgetxattr: 230,
-    SYS_fgetxattr: 231,
-    SYS_listxattr: 232,
-    SYS_llistxattr: 233,
-    SYS_flistxattr: 234,
-    SYS_removexattr: 235,
-    SYS_lremovexattr: 236,
-    SYS_fremovexattr: 237,
-    SYS_tkill: 238,
-    SYS_sendfile64: 239,
-    SYS_futex: 240,
-    SYS_sched_setaffinity: 241,
-    SYS_sched_getaffinity: 242,
-    SYS_set_thread_area: 243,
-    SYS_get_thread_area: 244,
-    SYS_io_setup: 245,
-    SYS_io_destroy: 246,
-    SYS_io_getevents: 247,
-    SYS_io_submit: 248,
-    SYS_io_cancel: 249,
-    SYS_fadvise64: 250 /* 251 is available for reuse (was briefly sys_set_zone_reclaim) */,
-    SYS_exit_group: 252,
-    SYS_lookup_dcookie: 253,
-    SYS_epoll_create: 254,
-    SYS_epoll_ctl: 255,
-    SYS_epoll_wait: 256,
-    SYS_remap_file_pages: 257,
-    SYS_set_tid_address: 258,
-    SYS_timer_create: 259,
-    SYS_timer_settime: 260,
-    SYS_timer_gettime: 261,
-    SYS_timer_getoverrun: 262,
-    SYS_timer_delete: 263,
-    SYS_clock_settime: 264,
-    SYS_clock_gettime: 265,
-    SYS_clock_getres: 266,
-    SYS_clock_nanosleep: 267,
-    SYS_statfs64: 268,
-    SYS_fstatfs64: 269,
-    SYS_tgkill: 270,
-    SYS_utimes: 271,
-    SYS_fadvise64_64: 272,
-    SYS_vserver: 273,
-    SYS_mbind: 274,
-    SYS_get_mempolicy: 275,
-    SYS_set_mempolicy: 276,
-    SYS_mq_open : 277,
-    SYS_mq_unlink: 278,
-    SYS_mq_timedsend: 279,
-    SYS_mq_timedreceive: 280,
-    SYS_mq_notify: 281,
-    SYS_mq_getsetattr: 282,
-    SYS_kexec_load: 283,
-    SYS_waitid: 284 /* SYS_sys_setaltroot: 285 */,
-    SYS_add_key: 286,
-    SYS_request_key: 287,
-    SYS_keyctl: 288,
-    SYS_ioprio_set: 289,
-    SYS_ioprio_get: 290,
-    SYS_inotify_init: 291,
-    SYS_inotify_add_watch: 292,
-    SYS_inotify_rm_watch: 293,
-    SYS_migrate_pages: 294,
-    SYS_openat: 295,
-    SYS_mkdirat: 296,
-    SYS_mknodat: 297,
-    SYS_fchownat: 298,
-    SYS_futimesat: 299,
-    SYS_fstatat64: 300,
-    SYS_unlinkat: 301,
-    SYS_renameat: 302,
-    SYS_linkat: 303,
-    SYS_symlinkat: 304,
-    SYS_readlinkat: 305,
-    SYS_fchmodat: 306,
-    SYS_faccessat: 307,
-    SYS_pselect6: 308,
-    SYS_ppoll: 309,
-    SYS_unshare: 310,
-    SYS_set_robust_list: 311,
-    SYS_get_robust_list: 312,
-    SYS_splice: 313,
-    SYS_sync_file_range: 314,
-    SYS_tee: 315,
-    SYS_vmsplice: 316,
-    SYS_move_pages: 317,
-    SYS_getcpu: 318,
-    SYS_epoll_pwait: 319,
-    SYS_utimensat: 320,
-    SYS_signalfd: 321,
-    SYS_timerfd_create: 322,
-    SYS_eventfd: 323,
-    SYS_fallocate: 324,
-    SYS_timerfd_settime: 325,
-    SYS_timerfd_gettime: 326,
-    SYS_signalfd4: 327,
-    SYS_eventfd2: 328,
-    SYS_epoll_create1: 329,
-    SYS_dup3: 330,
-    SYS_pipe2: 331,
-    SYS_inotify_init1: 332,
-    SYS_preadv: 333,
-    SYS_pwritev: 334,
-    SYS_recvmmsg: 337,
-    SYS_prlimit64: 340,
-    SYS_name_to_handle_at: 341,
-    SYS_open_by_handle_at: 342,
-    SYS_clock_adjtime: 343,
-    SYS_syncfs: 344,
-    SYS_sendmmsg: 345,
-    SYS_setns: 346,
-    SYS_process_vm_readv: 347,
-    SYS_process_vm_writev: 348,
-    SYS_kcmp: 349,
-    SYS_finit_module: 350
-  };
-  var SYSCALL_CODE_TO_NAME = {};
-  for (var name in SYSCALL_NAME_TO_CODE) {
-    SYSCALL_CODE_TO_NAME[SYSCALL_NAME_TO_CODE[name]] = name;
-  }
-}
-
-var WASI_SYSCALLS = set([
-  'fd_write',
-  'fd_close',
-  'fd_read',
-  'fd_seek',
-  'fd_fdstat_get',
-  'fd_sync',
-]);
-
-// Fallback for cases where the wasi_unstable.name prefixing fails,
-// and we have the full name from C. This happens in fastcomp which
-// lacks the attribute to set the import module and base names.
-if (!WASM_BACKEND) {
-  for (var x in WASI_SYSCALLS) {
-    SyscallsLibrary['__wasi_' + x] = x;
-  }
-}
-
-for (var x in SyscallsLibrary) {
-  var which = null; // if this is a musl syscall, its number
-  var m = /^__syscall(\d+)$/.exec(x);
-  var wasi = false;
-  if (m) {
-    which = +m[1];
-  } else if (x in WASI_SYSCALLS) {
-    wasi = true;
-  } else {
-    continue;
-  }
-  var t = SyscallsLibrary[x];
-  if (typeof t === 'string') continue;
-  t = t.toString();
-  var pre = '', post = '';
-  if (which) {
-    pre += 'SYSCALLS.varargs = varargs;\n';
-  }
-#if SYSCALL_DEBUG
-  if (which) {
-    pre += "err('syscall! ' + [" + which + ", '" + SYSCALL_CODE_TO_NAME[which] + "']);\n";
-  } else {
-    pre += "err('syscall! " + x + "');\n";
-  }
-  pre += "var canWarn = true;\n";
-  pre += "var ret = (function() {\n";
-  post += "})();\n";
-  post += "if (ret < 0 && canWarn) {\n";
-  post += "  err('error: syscall may have failed with ' + (-ret) + ' (' + ERRNO_MESSAGES[-ret] + ')');\n";
-  post += "}\n";
-  post += "err('syscall return: ' + ret);\n";
-  post += "return ret;\n";
-#endif
-  pre += 'try {\n';
-  var handler =
-  "} catch (e) {\n" +
-  "  if (typeof FS === 'undefined' || !(e instanceof FS.ErrnoError)) abort(e);\n";
-#if SYSCALL_DEBUG
-  handler +=
-  "  err('error: syscall failed with ' + e.errno + ' (' + ERRNO_MESSAGES[e.errno] + ')');\n" +
-  "  canWarn = false;\n";
-#endif
-  if (wasi) {
-    handler += "  return e.errno;\n";
-  } else {
-    // Musl syscalls are negated.
-    handler += "  return -e.errno;\n";
-  }
-  handler +=
-  "}\n";
-  post = handler + post;
-
-  if (pre) {
-    var bodyStart = t.indexOf('{') + 1;
-    t = t.substring(0, bodyStart) + pre + t.substring(bodyStart);
-  }
-  if (post) {
-    var bodyEnd = t.lastIndexOf('}');
-    t = t.substring(0, bodyEnd) + post + t.substring(bodyEnd);
-  }
-  SyscallsLibrary[x] = eval('(' + t + ')');
-  if (!SyscallsLibrary[x + '__deps']) SyscallsLibrary[x + '__deps'] = [];
-  SyscallsLibrary[x + '__deps'].push('$SYSCALLS');
-#if USE_PTHREADS
-  // proxy all syscalls synchronously, for their return values
-  SyscallsLibrary[x + '__proxy'] = 'sync';
-#endif
-}
-
-#if USE_PTHREADS
-// emscripten_syscall is a switch over all compiled-in syscalls, used for proxying to the main thread
-var switcher =
-  'function(which, varargs) {\n' +
-  '  switch (which) {\n';
-DEFAULT_LIBRARY_FUNCS_TO_INCLUDE.forEach(function(func) {
-  var m = /^__syscall(\d+)$/.exec(func);
-  if (!m) return;
-  var which = +m[1];
-  switcher += '    case ' + which + ': return ___syscall' + which + '(which, varargs);\n';
-});
-switcher +=
-  '    default: throw "surprising proxied syscall: " + which;\n' +
-  '  }\n' +
-  '}\n';
-SyscallsLibrary.emscripten_syscall = eval('(' + switcher + ')');
-#endif
-
-mergeInto(LibraryManager.library, SyscallsLibrary);
->>>>>>> b45e0846
+});