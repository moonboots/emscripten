The following authors have all licensed their contributions to Emscripten
under the licensing terms detailed in LICENSE.

(Authors keep copyright of their contributions, of course; they just grant
a license to everyone to use it as detailed in LICENSE.)

* Alon Zakai <alonzakai@gmail.com> (copyright owned by Mozilla Foundation)
* Tim Dawborn <tim.dawborn@gmail.com>
* Max Shawabkeh <max99x@gmail.com>
* Sigmund Vik <sigmund_vik@yahoo.com>
* Jeff Terrace <jterrace@gmail.com>
* Benoit Tremblay <trembl.ben@gmail.com>
* Andreas Bergmeier <abergmeier@gmx.net>
* Ben Schwartz <bens@alum.mit.edu>
* David Claughton <dave@eclecticdave.com>
* David Yip <yipdw@member.fsf.org>
* Julien Hamaide <julien.hamaide@gmail.com>
* Ehsan Akhgari <ehsan.akhgari@gmail.com> (copyright owned by Mozilla Foundation)
* Adrian Taylor <adrian@macrobug.com>
* Richard Assar <richard.assar@gmail.com>
* Nathan Hammond <emscripten@nathanhammond.com>
* Behdad Esfahbod <behdad@behdad.org>
* David Benjamin <davidben@mit.edu>
* Pierre Renaux <pierre@talansoft.com>
* Brian Anderson <banderson@mozilla.com>
* Jon Bardin <diclophis@gmail.com>
* Jukka Jylänki <jujjyl@gmail.com>
* Aleksander Guryanov <caiiiycuk@gmail.com>
* Chad Austin <chad@chadaustin.me> (copyright owned by IMVU)
* nandhp <nandhp@gmail.com>
* YeZhongWen <linghuye2.0@gmail.com>
* Xingxing Pan <forandom@gmail.com>
* Justin Kerk <dopefishjustin@gmail.com>
* Andrea Bedini <andrea.bedini@gmail.com>
* James Pike <totoro.friend@chilon.net>
* Mokhtar Naamani <mokhtar.naamani@gmail.com>
* Benjamin Stover <benjamin.stover@gmail.com>
* Riccardo Magliocchetti <riccardo.magliocchetti@gmail.com>
* Janus Troelsen <janus.troelsen@stud.tu-darmstadt.de>
* Lars Schneider <lars.schneider@autodesk.com> (copyright owned by Autodesk, Inc.)
* Joel Martin <github@martintribe.org>
* Manuel Wellmann <manuel.wellmann@autodesk.com> (copyright owned by Autodesk, Inc.)
* Xuejie Xiao <xxuejie@gmail.com>
* Dominic Wong <dom@slowbunyip.org>
* Alan Kligman <alan.kligman@gmail.com> (copyright owned by Mozilla Foundation)
* Anthony Liot <wolfviking0@yahoo.com>
* Michael Riss <Michael.Riss@gmx.de>
* Jasper St. Pierre <jstpierre@mecheye.net>
* Manuel Schölling <manuel.schoelling@gmx.de>
* Bruce Mitchener, Jr. <bruce.mitchener@gmail.com>
* Michael Bishop <mbtyke@gmail.com>
* Roger Braun <roger@rogerbraun.net>
* Vladimir Vukicevic <vladimir@pobox.com> (copyright owned by Mozilla Foundation)
* Lorant Pinter <lorant.pinter@prezi.com>
* Tobias Doerffel <tobias.doerffel@gmail.com>
* Martin von Gagern <martin@von-gagern.net>
* Ting-Yuan Huang <thuang@mozilla.com>
* Joshua Granick <jgranick@blackberry.com>
* Felix H. Dahlke <fhd@ubercode.de>
* Éloi Rivard <azmeuk@gmail.com>
* Alexander Gladysh <ag@logiceditor.com>
* Arlo Breault <arlolra@gmail.com>
* Jacob Lee <artdent@gmail.com> (copyright owned by Google, Inc.)
* Joe Lee <jlee@imvu.com> (copyright owned by IMVU)
* Andy Friesen <andy@imvu.com> (copyright owned by IMVU)
* Bill Welden <bwelden@imvu.com> (copyright owned by IMVU)
* Michael Ey <mey@imvu.com> (copyright owned by IMVU)
* Llorens Marti Garcia <lgarcia@imvu.com> (copyright owned by IMVU)
* Jinsuck Kim <jkim@imvu.com> (copyright owned by IMVU)
* Todd Lee <tlee@imvu.com> (copyright owned by IMVU)
* Anthony Pesch <inolen@gmail.com>
* Robert Bragg <robert.bragg@intel.com> (copyright owned by Intel Corporation)
* Sylvestre Ledru <sylvestre@debian.org>
* Tom Fairfield <fairfield@cs.xu.edu>
* Anthony J. Thibault <ajt@hyperlogic.org>
* John Allwine <jallwine86@gmail.com>
* Martin Gerhardy <martin.gerhardy@gmail.com>
* James Gregory <jgregory@zynga.com> (copyright owned by Zynga, Inc)
* Dan Gohman <sunfish@google.com> (copyright owned by Google, Inc.)
* Jeff Gilbert <jgilbert@mozilla.com> (copyright owned by Mozilla Foundation)
* Frits Talbot <frits@metapathy.com>
* Onno Jongbloed <hey@onnoj.net>
* Jez Ng <me@jezng.com>
* Marc Feeley <mfeeley@mozilla.com> (copyright owned by Mozilla Foundation)
* Ludovic Perrine <jazzzz@gmail.com>
* David Barksdale <david.barksdale@adcedosolutions.com>
* Manfred Manik Nerurkar <nerurkar*at*made-apps.biz> (copyright owned by MADE, GmbH)
* Joseph Gentle <me@josephg.com>
* Douglas T. Crosher <dtc-moz@scieneer.com> (copyright owned by Mozilla Foundation)
* Douglas T. Crosher <info@jsstats.com> (copyright owned by Scieneer Pty Ltd)
* Soeren Balko <soeren.balko@gmail.com>
* Ryan Kelly (ryan@rfk.id.au)
* Michael Lelli <toadking@toadking.com>
* Yu Kobayashi <yukoba@accelart.jp>
* Pin Zhang <zhangpin04@gmail.com>
* Nick Bray <ncbray@chromium.org> (copyright owned by Google, Inc.)
* Aidan Hobson Sayers <aidanhs@cantab.net>
* Charlie Birks <admin@daftgames.net>
* Ranger Harke <ranger.harke@autodesk.com> (copyright owned by Autodesk, Inc.)
* Tobias Vrinssen <tobias@vrinssen.de>
* Patrick R. Martin <patrick.martin.r@gmail.com>
* Richard Quirk <richard.quirk@gmail.com>
* Marcos Scriven <marcos@scriven.org>
* Antoine Lambert <antoine.lambert33@gmail.com>
* Daniel Aquino <mr.danielaquino@gmail.com>
* Remi Papillie <remi.papillie@gmail.com>
* Fraser Adams <fraser.adams@blueyonder.co.uk>
* Michael Tirado <icetooth333@gmail.com>
* Ben Noordhuis <info@bnoordhuis.nl>
* Bob Roberts <bobroberts177@gmail.com>
* John Vilk <jvilk@cs.umass.edu>
* Daniel Baulig <dbaulig@fb.com> (copyright owned by Facebook, Inc.)
* Lu Wang <coolwanglu@gmail.com>
* Heidi Pan <heidi.pan@intel.com> (copyright owned by Intel)
* Vasilis Kalintiris <ehostunreach@gmail.com>
* Adam C. Clifton <adam@hulkamaniac.com>
* Volo Zyko <volo.zyko@gmail.com>
* Andre Weissflog <floooh@gmail.com>
* Alexandre Perrot <alexandre.perrot@gmail.com>
* Emerson José Silveira da Costa <emerson.costa@gmail.com>
* Jari Vetoniemi <mailroxas@gmail.com>
* Sindre Sorhus <sindresorhus@gmail.com>
* James S Urquhart <jamesu@gmail.com>
* Boris Gjenero <boris.gjenero@gmail.com>
* jonas echterhoff <jonas@unity3d.com>
* Sami Vaarala <sami.vaarala@iki.fi>
* Jack A. Arrington <jack@epicpineapple.com>
* Richard Janicek <r@janicek.co>
* Joel Croteau <jcroteau@gmail.com>
* Haneef Mubarak <haneef503@gmail.com>
* Nicolas Peri <nicox@shivaengine.com> (copyright owned by ShiVa Technologies, SAS)
* Bernhard Fey <e-male@web.de>
* Dave Nicponski <dave.nicponski@gmail.com>
* Jonathan Jarri <noxalus@gmail.com>
* Daniele Di Proietto <daniele.di.proietto@gmail.com>
* Dan Dascalescu <dNOSPAMdascalescu@gmail.com>
* Thomas Borsos <thomasborsos@gmail.com>
* Ori Avtalion <ori@avtalion.name>
* Guillaume Blanc <guillaumeblanc.sc@gmail.com>
* Usagi Ito <usagi@WonderRabbitProject.net>
* Camilo Polymeris <cpolymeris@gmail.com>
* Markus Henschel <markus.henschel@yager.de>
* Ophir Lojkine <ophir.lojkine@eleves.ec-nantes.fr>
* Ryan Sturgell <ryan.sturgell@gmail.com> (copyright owned by Google, Inc.)
* Jason Green <jason@transgaming.com> (copyright owned by TransGaming, Inc.)
* Ningxin Hu <ningxin.hu@intel.com> (copyright owned by Intel)
* Nicolas Guillemot <nlguillemot@gmail.com>
* Sathyanarayanan Gunasekaran <gsathya.ceg@gmail.com> (copyright owned by Mozilla Foundation)
* Nikolay Vorobyov <nik.vorobyov@gmail.com>
* Jonas Platte <mail@jonasplatte.de>
* Sebastien Ronsse <sronsse@gmail.com>
* Glenn R. Wichman <gwichman@zynga.com>
* Hamish Willee <hamishwillee@gmail.com> (copyright owned by Mozilla Foundation)
* Sylvain Chevalier <sylvain.chevalier@gmail.com>
* Nathan Ross <nross.se@gmail.com>
* Zachary Pomerantz <zmp@umich.edu>
* Boris Tsarev <boristsarev@gmail.com>
* Mark Logan <mark@artillery.com> (copyright owned by Artillery Games, Inc.)
* Коренберг Марк <socketpair@gmail.com>
* Gauthier Billot <gogoprog@gmail.com>
* Árpád Goretity <h2co3@h2co3.org>
* Nicholas Wilson <nicholas@nicholaswilson.me.uk>
* Aaron Mandle <aaronmandle@gmail.com>
* Bailey Hayes <Bailey.Hayes@sas.com> (copyright owned by SAS Institute Inc.)
* Paul Holland <pholland@adobe.com>
* James Long <longster@gmail.com>
* David Anderson <danderson@mozilla.com> (copyright owned by Mozilla Foundation)
* Eric Rannaud <e@nanocritical.com> (copyright owned by Nanocritical Corp.)
* William Furr <wfurr@google.com> (copyright owned by Google, Inc.)
* Dan Glastonbury <dglastonbury@mozilla.com> (copyright owned by Mozilla Foundation)
* Warren Seine <warren.seine@aerys.in> (copyright owned by Aerys SAS)
* Petr Babicka <babcca@gmail.com>
* Akira Takahashi <faithandbrave@gmail.com>
* Victor Costan <costan@gmail.com>
* Pepijn Van Eeckhoudt <pepijn.vaneeckhoudt@luciad.com> (copyright owned by Luciad NV)
* Stevie Trujillo <stevie.trujillo@gmail.com>
* Edward Rudd <urkle@outoforder.cc>
* Rene Eichhorn <rene.eichhorn1@gmail.com>
* Nick Desaulniers <nick@mozilla.com> (copyright owned by Mozilla Foundation)
* Luke Wagner <luke@mozilla.com> (copyright owned by Mozilla Foundation)
* Matt McCormick <matt.mccormick@kitware.com>
* Thaddée Tyl <thaddee.tyl@gmail.com>
* Philipp Wiesemann <philipp.wiesemann@arcor.de>
* Jan Jongboom <janjongboom@gmail.com> (copyright owned by Telenor Digital AS)
* Tiago Quelhas <tiagoq@gmail.com>
* Reinier de Blois <rddeblois@gmail.com>
* Yuichi Nishiwaki <yuichi.nishiwaki@gmail.com>
* Jérôme Bernard <jerome.bernard@ercom.fr> (copyright owned by Ercom)
* Chanhwi Choi <ccwpc@hanmail.net>
* Fábio Santos <fabiosantosart@gmail.com>
* Thibaut Despoulain <thibaut@artillery.com> (copyright owned by Artillery Games, Inc.)
* Wei Tjong Yao <weitjong@gmail.com>
* Tim Guan-tin Chien <timdream@gmail.com>
* Krzysztof Jakubowski <nadult@fastmail.fm>
* Vladimír Vondruš <mosra@centrum.cz>
* Brion Vibber <brion@pobox.com>
* Philip Lafleur <sendsbeak@gmail.com>
* Javier Meseguer de Paz <j.meseguer@gmail.com>
* Michael A. Balazs <michael.balazs@gmail.com>
* Andreas Blixt <me@blixt.nyc>
* Haofeng Zhang <h.z@duke.edu>
* Cody Welsh <codyw@protonmail.com>
* Hoong Ern Ng <hoongern@gmail.com>
* Kagami Hiiragi <kagami@genshiken.org>
* Jan Bölsche <jan@lagomorph.de>
* Sebastian Matthes <sebastianmatthes@outlook.com> (copyright owned by Volkswagen AG)
* Robert Goulet <robert.goulet@autodesk.com> (copyright owned by Autodesk, Inc.)
* Juha Järvi <befunge@gmail.com>
* Louis Lagrange <lagrange.louis@gmail.com>
* Ying-Ruei Liang <thumbd03803@gmail.com>
* Stuart Geipel <lapimlu@gmail.com>
* Yeonjun Lim <yjroot@gmail.com>
* Andrew Karpushin <reven86@gmail.com>
* Felix Zimmermann <fzimmermann89@gmail.com>
* Sven-Hendrik Haase <svenstaro@gmail.com>
* Simon Sandström <simon@nikanor.nu>
* Khaled Sami <k.sami.mohammed@gmail.com>
* Omar El-Mohandes <omar.elmohandes90@gmail.com>
* Florian Rival <florian.rival@gmail.com>
* Mark Achée <mark@achee.com>
* Piotr Paczkowski <kontakt@trzeci.eu>
* Braden MacDonald <braden@bradenmacdonald.com>
* Kevin Cheung <kevin.cheung@autodesk.com> (copyright owned by Autodesk, Inc.)
* Josh Peterson <petersonjm1@gmail.com>
* eska <eska@eska.me>
* Nate Burr <nate.oo@gmail.com>
* Paul "TBBle" Hampson <Paul.Hampson@Pobox.com>
* Andreas Plesch <andreasplesch@gmail.com>
* Brian Armstrong <brian.armstrong.ece+github@gmail.com>
* Vincenzo Chianese <vincenz.chianese@icloud.com>
* Noam T.Cohen <noam@ecb.co.il>
* Nick Shin <nick.shin@gmail.com>
* Gregg Tavares <github@greggman.com>
* Tanner Rogalsky <tanner@tannerrogalsky.com>
* Richard Cook <rcook@tableau.com> (copyright owned by Tableau Software, Inc.)
* Arnab Choudhury <achoudhury@tableau.com> (copyright owned by Tableau Software, Inc.)
* Charles Vaughn <cvaughn@tableau.com> (copyright owned by Tableau Software, Inc.)
* Pierre Krieger <pierre.krieger1708@gmail.com>
* Jakob Stoklund Olesen <stoklund@2pi.dk>
* Jérémy Anger <angerj.dev@gmail.com>
* Derek Schuff <dschuff@chromium.org> (copyright owned by Google, Inc.)
* Ashley Sommer <flubba86@gmail.com>
* Dave Fletcher <graveyhead@gmail.com>
* Lars-Magnus Skog <ralphtheninja@riseup.net>
* Pieter Vantorre <pietervantorre@gmail.com>
* Maher Sallam <maher@sallam.me>
* Andrey Burov <burik666@gmail.com>
* Holland Schutte <hgschutte1@gmail.com>
* Kerby Geffrard <kerby.geffrard@gmail.com>
* cynecx <me@cynecx.net>
* Chris Gibson <cgibson@mrvoxel.com>
* Harald Reingruber <code*at*h-reingruber.at>
* Aiden Koss <madd0131@umn.edu>
* Dustin VanLerberghe <good_ol_dv@hotmail.com>
* Philip Bielby <pmb45-github@srcf.ucam.org> (copyright owned by Jagex Ltd.)
* Régis Fénéon <regis.feneon@gmail.com>
* Dominic Chen <d.c.ddcc@gmail.com> (copyright owned by Google, Inc.)
<<<<<<< HEAD
* Junji Hashimoto <junji.hashimoto@gmail.com>
* Heejin Ahn <aheejin@gmail.com> (copyright owned by Google, Inc.)
* Andras Kucsma <andras.kucsma@gmail.com>
=======
* Mateusz Borycki <mateuszborycki@gmail.com>
>>>>>>> 94303723
<|MERGE_RESOLUTION|>--- conflicted
+++ resolved
@@ -255,10 +255,7 @@
 * Philip Bielby <pmb45-github@srcf.ucam.org> (copyright owned by Jagex Ltd.)
 * Régis Fénéon <regis.feneon@gmail.com>
 * Dominic Chen <d.c.ddcc@gmail.com> (copyright owned by Google, Inc.)
-<<<<<<< HEAD
 * Junji Hashimoto <junji.hashimoto@gmail.com>
 * Heejin Ahn <aheejin@gmail.com> (copyright owned by Google, Inc.)
 * Andras Kucsma <andras.kucsma@gmail.com>
-=======
 * Mateusz Borycki <mateuszborycki@gmail.com>
->>>>>>> 94303723
