// Copyright 2021 The Emscripten Authors.  All rights reserved.
// Emscripten is available under two separate licenses, the MIT license and the
// University of Illinois/NCSA Open Source License.  Both these licenses can be
// found in the LICENSE file.
// This file defines the file object of the new file system.
// Current Status: Work in Progress.
// See https://github.com/emscripten-core/emscripten/issues/15041.

#include "file.h"

namespace wasmfs {
<<<<<<< HEAD

=======
>>>>>>> 61b9a4d6
std::shared_ptr<File> Directory::Handle::getEntry(std::string pathName) {
  auto it = getDir().entries.find(pathName);
  if (it == getDir().entries.end()) {
    return nullptr;
  } else {
    return it->second;
  }
}

__wasi_errno_t
MemoryFile::write(const uint8_t* buf, __wasi_size_t len, size_t offset) {
  if (offset + len > buffer.size()) {
    buffer.resize(buffer.size() + len);
    this->size = buffer.size();
  }
  memcpy(&buffer[offset], buf, len * sizeof(uint8_t));

  return __WASI_ERRNO_SUCCESS;
}

__wasi_errno_t
MemoryFile::read(uint8_t* buf, __wasi_size_t len, size_t offset) {
  std::memcpy(buf, &buffer[offset], len);

  return __WASI_ERRNO_SUCCESS;
};
} // namespace wasmfs<|MERGE_RESOLUTION|>--- conflicted
+++ resolved
@@ -9,10 +9,6 @@
 #include "file.h"
 
 namespace wasmfs {
-<<<<<<< HEAD
-
-=======
->>>>>>> 61b9a4d6
 std::shared_ptr<File> Directory::Handle::getEntry(std::string pathName) {
   auto it = getDir().entries.find(pathName);
   if (it == getDir().entries.end()) {
